///////////////////////////////////////////////////////////////////////////
//                   __                _      _   ________               //
//                  / /   ____  ____ _(_)____/ | / / ____/               //
//                 / /   / __ \/ __ `/ / ___/  |/ / / __                 //
//                / /___/ /_/ / /_/ / / /__/ /|  / /_/ /                 //
//               /_____/\____/\__, /_/\___/_/ |_/\____/                  //
//                           /____/                                      //
//                                                                       //
//               The Next Generation Logic Library                       //
//                                                                       //
///////////////////////////////////////////////////////////////////////////
//                                                                       //
//  Copyright 2015-20xx Christoph Zengler                                //
//                                                                       //
//  Licensed under the Apache License, Version 2.0 (the "License");      //
//  you may not use this file except in compliance with the License.     //
//  You may obtain a copy of the License at                              //
//                                                                       //
//  http://www.apache.org/licenses/LICENSE-2.0                           //
//                                                                       //
//  Unless required by applicable law or agreed to in writing, software  //
//  distributed under the License is distributed on an "AS IS" BASIS,    //
//  WITHOUT WARRANTIES OR CONDITIONS OF ANY KIND, either express or      //
//  implied.  See the License for the specific language governing        //
//  permissions and limitations under the License.                       //
//                                                                       //
///////////////////////////////////////////////////////////////////////////

package org.logicng.transformations.qmc;

import static org.assertj.core.api.Assertions.assertThat;
import static org.logicng.transformations.qmc.QuineMcCluskeyAlgorithm.chooseSatBased;
import static org.logicng.transformations.qmc.QuineMcCluskeyAlgorithm.combineInTermClasses;
import static org.logicng.transformations.qmc.QuineMcCluskeyAlgorithm.computePrimeImplicants;
import static org.logicng.transformations.qmc.QuineMcCluskeyAlgorithm.convertToTerm;
import static org.logicng.transformations.qmc.QuineMcCluskeyAlgorithm.generateInitialTermClasses;

import org.junit.Test;
import org.logicng.datastructures.Assignment;
import org.logicng.datastructures.Tristate;
import org.logicng.formulas.Formula;
import org.logicng.formulas.FormulaFactory;
import org.logicng.formulas.Literal;
import org.logicng.formulas.Variable;
import org.logicng.io.parsers.ParserException;
import org.logicng.io.parsers.PropositionalParser;
import org.logicng.io.readers.FormulaReader;
import org.logicng.predicates.DNFPredicate;
import org.logicng.predicates.satisfiability.TautologyPredicate;
import org.logicng.solvers.MiniSat;
import org.logicng.solvers.SATSolver;

import java.io.BufferedReader;
import java.io.FileReader;
import java.io.IOException;
import java.util.ArrayList;
import java.util.Arrays;
import java.util.Collections;
import java.util.LinkedHashSet;
import java.util.List;
import java.util.SortedMap;

/**
 * Unit tests for {@link QuineMcCluskeyAlgorithm}.
 * @version 1.4.0
 * @since 1.4.0
 */
public class QuineMcCluskeyTest {

<<<<<<< HEAD
  @Test
  public void testSimple1() throws ParserException {
    final FormulaFactory f = new FormulaFactory();
    final PropositionalParser p = new PropositionalParser(f);
    final Formula formula = p.parse("(~a & ~b & ~c) | (~a & ~b & c) | (~a & b & ~c) | (a & ~b & c) | (a & b & ~c) | (a & b & c)");
    final Formula dnf = QuineMcCluskeyAlgorithm.compute(formula);
    assertThat(dnf.holds(new DNFPredicate())).isTrue();
    assertThat(f.equivalence(formula, dnf).holds(new TautologyPredicate(f))).isTrue();
  }

  @Test
  public void testSimple2() throws ParserException {
    final FormulaFactory f = new FormulaFactory();
    final PropositionalParser p = new PropositionalParser(f);
    final Formula formula = p.parse("(~a & ~b & ~c) | (~a & b & ~c) | (a & ~b & c) | (a & b & c)");
    final Formula dnf = QuineMcCluskeyAlgorithm.compute(formula);
    assertThat(dnf.holds(new DNFPredicate())).isTrue();
    assertThat(f.equivalence(formula, dnf).holds(new TautologyPredicate(f))).isTrue();
  }

  /**
   * Example from <a href="https://github.com/logic-ng/LogicNG/issues/15">issue 15</a>.
   * Ensure only original formula variables are returned, i.e., no auxiliary variables are returned.
   * @throws ParserException if any malformed formula is encountered
   */
  @Test
  public void testSimple3() throws ParserException {
    final FormulaFactory f = new FormulaFactory();
    final PropositionalParser p = new PropositionalParser(f);
    final Formula formula = p.parse("~5 & ~4 & 3 & 2 & 1 | ~3 & ~7 & ~2 & 1 | ~6 & 1 & ~3 & 2 | ~9 & 6 & 8 & ~1 | 3 & 4 & 2 & 1 | ~2 & 7 & 1 | ~10 & ~8 & ~1");
    final Formula dnf = QuineMcCluskeyAlgorithm.compute(formula);
    assertThat(dnf.holds(new DNFPredicate())).isTrue();
    assertThat(f.equivalence(formula, dnf).holds(new TautologyPredicate(f))).isTrue();
    assertThat(formula.variables()).containsAll(dnf.variables());
  }

  @Test
  public void testLarge1() throws ParserException {
    final FormulaFactory f = new FormulaFactory();
    final PropositionalParser p = new PropositionalParser(f);
    final Formula formula = p.parse("A => B & ~((D | E | I | J) & ~K) & L");
    final Formula dnf = QuineMcCluskeyAlgorithm.compute(formula);
    assertThat(dnf.holds(new DNFPredicate())).isTrue();
    assertThat(f.equivalence(formula, dnf).holds(new TautologyPredicate(f))).isTrue();
  }

  @Test
  public void testLarge2() throws ParserException, IOException {
    final FormulaFactory f = new FormulaFactory();
    final Formula formula = FormulaReader.readPseudoBooleanFormula("src/test/resources/formulas/large_formula.txt", f);
    final SATSolver solver = MiniSat.miniSat(f);
    solver.add(formula);
    final List<Assignment> models = solver.enumerateAllModels(Arrays.asList(
            f.variable("v111"),
            f.variable("v410"),
            f.variable("v434"),
            f.variable("v35"),
            f.variable("v36"),
            f.variable("v78"),
            f.variable("v125"),
            f.variable("v125"),
            f.variable("v58"),
            f.variable("v61")));
    final List<Formula> operands = new ArrayList<>(models.size());
    for (final Assignment model : models)
      operands.add(model.formula(f));
    final Formula canonicalDNF = f.or(operands);
    final Formula dnf = QuineMcCluskeyAlgorithm.compute(models, f);
    assertThat(dnf.holds(new DNFPredicate())).isTrue();
    assertThat(f.equivalence(canonicalDNF, dnf).holds(new TautologyPredicate(f))).isTrue();
  }

  @Test
  public void testLarge3() throws ParserException, IOException {
    final FormulaFactory f = new FormulaFactory();
    final Formula formula = FormulaReader.readPseudoBooleanFormula("src/test/resources/formulas/large_formula.txt", f);
    final SATSolver solver = MiniSat.miniSat(f);
    solver.add(formula);
    final List<Assignment> models = solver.enumerateAllModels(Arrays.asList(
        f.variable("v111"),
        f.variable("v410"),
        f.variable("v434"),
        f.variable("v35"),
        f.variable("v36"),
        f.variable("v78"),
        f.variable("v125"),
        f.variable("v125"),
        f.variable("v58"),
        f.variable("v27"),
        f.variable("v462"),
        f.variable("v463"),
        f.variable("v280"),
        f.variable("v61")));
    final List<Formula> operands = new ArrayList<>(models.size());
    for (final Assignment model : models)
      operands.add(model.formula(f));
    final Formula canonicalDNF = f.or(operands);
    final Formula dnf = QuineMcCluskeyAlgorithm.compute(models, f);
    assertThat(dnf.holds(new DNFPredicate())).isTrue();
    assertThat(f.equivalence(canonicalDNF, dnf).holds(new TautologyPredicate(f))).isTrue();
  }

  @Test
  public void testConvertToTerm() throws ParserException {
    final FormulaFactory f = new FormulaFactory();
    final PropositionalParser p = new PropositionalParser(f);
    final List<Literal> minterm1 = Arrays.asList(f.literal("A", true), f.literal("B", true), f.literal("C", true));
    final List<Literal> minterm2 = Arrays.asList(f.literal("A", true), f.literal("B", false), f.literal("C", true));
    final List<Literal> minterm3 = Arrays.asList(f.literal("A", false), f.literal("B", false), f.literal("C", false));

    assertThat(convertToTerm(minterm1, f, f.falsum()).bits()).isEqualTo(new Tristate[]{Tristate.TRUE, Tristate.TRUE, Tristate.TRUE});
    assertThat(convertToTerm(minterm2, f, f.falsum()).bits()).isEqualTo(new Tristate[]{Tristate.TRUE, Tristate.FALSE, Tristate.TRUE});
    assertThat(convertToTerm(minterm3, f, f.falsum()).bits()).isEqualTo(new Tristate[]{Tristate.FALSE, Tristate.FALSE, Tristate.FALSE});

    assertThat(convertToTerm(minterm1, f, f.falsum()).minterms()).isEqualTo(Collections.singletonList(p.parse("A & B & C")));
    assertThat(convertToTerm(minterm2, f, f.falsum()).minterms()).isEqualTo(Collections.singletonList(p.parse("A & ~B & C")));
    assertThat(convertToTerm(minterm3, f, f.falsum()).minterms()).isEqualTo(Collections.singletonList(p.parse("~A & ~B & ~C")));

    assertThat(convertToTerm(minterm1, f, f.falsum()).termClass()).isEqualTo(3);
    assertThat(convertToTerm(minterm2, f, f.falsum()).termClass()).isEqualTo(2);
    assertThat(convertToTerm(minterm3, f, f.falsum()).termClass()).isEqualTo(0);
  }

  @Test
  public void testGenerateInitialTermClasses() throws ParserException {
    final FormulaFactory f = new FormulaFactory();
    final Term minterm1 = getTerm("A B C", f);
    final Term minterm2 = getTerm("A ~B C", f);
    final Term minterm3 = getTerm("~A ~B ~C", f);
    final Term minterm4 = getTerm("A B ~C", f);
    final Term minterm5 = getTerm("~A B C", f);
    final Term minterm6 = getTerm("~A ~B C", f);

    final SortedMap<Integer, LinkedHashSet<Term>> termsInClasses = generateInitialTermClasses(Arrays.asList(minterm1, minterm2, minterm3, minterm4, minterm5, minterm6));
    assertThat(termsInClasses).isNotNull();
    assertThat(termsInClasses).isNotEmpty();
    assertThat(termsInClasses.get(0)).containsExactly(minterm3);
    assertThat(termsInClasses.get(1)).containsExactly(minterm6);
    assertThat(termsInClasses.get(2)).containsExactly(minterm2, minterm4, minterm5);
    assertThat(termsInClasses.get(3)).containsExactly(minterm1);
  }

  /**
   * original
   * 0  -A -B -C (mt3)
   * 1  -A -B  C (mt6)
   * 2   A -B  C (mt2)
   * 2   A  B -C (mt4)
   * 2  -A  B  C (mt5)
   * 3   A  B  C (mt1)
   *
   * first round
   * 01 -A -B  x -> 1 (mt3, mt6)
   * 12  x -B  C -> 2 (mt6, mt2)
   * 12 -A  x  C -> 2 (mt6, mt5)
   * 23  A  x  C -> 3 (mt2, mt1)
   * 23  A  B  x -> 3 (mt4, mt1)
   * 23  x  B  C -> 3 (mt5, mt1)
   */
  @Test
  public void testUniteTermsInClasses() throws ParserException {
    final FormulaFactory f = new FormulaFactory();
    final Term minterm1 = getTerm("A B C", f);
    final Term minterm2 = getTerm("A ~B C", f);
    final Term minterm3 = getTerm("~A ~B ~C", f);
    final Term minterm4 = getTerm("A B ~C", f);
    final Term minterm5 = getTerm("~A B C", f);
    final Term minterm6 = getTerm("~A ~B C", f);
    final SortedMap<Integer, LinkedHashSet<Term>> termsInClasses = generateInitialTermClasses(Arrays.asList(minterm1, minterm2, minterm3, minterm4, minterm5, minterm6));

    final SortedMap<Integer, LinkedHashSet<Term>> newTermsInClasses = combineInTermClasses(termsInClasses);
    assertThat(newTermsInClasses).isNotNull();
    assertThat(newTermsInClasses).isNotEmpty();
    assertThat(newTermsInClasses.get(0)).isNull();
    assertThat(newTermsInClasses.get(1)).containsExactly(minterm3.combine(minterm6));
    assertThat(newTermsInClasses.get(2)).containsExactly(minterm6.combine(minterm2), minterm6.combine(minterm5));
    assertThat(newTermsInClasses.get(3)).containsExactly(minterm2.combine(minterm1), minterm4.combine(minterm1), minterm5.combine(minterm1));

    assertThat(minterm1.isUsed()).isTrue();
    assertThat(minterm2.isUsed()).isTrue();
    assertThat(minterm3.isUsed()).isTrue();
    assertThat(minterm4.isUsed()).isTrue();
    assertThat(minterm5.isUsed()).isTrue();
    assertThat(minterm6.isUsed()).isTrue();
  }

  /**
   * original
   * 0 -A -B -C (mt3) *
   * 1 -A -B  C (mt6) *
   * 2  A -B  C (mt2) *
   * 2  A  B -C (mt4) *
   * 2 -A  B  C (mt5) *
   * 3  A  B  C (mt1) *
   *
   * first round
   * 0-1 -A -B  x -> 1 (mt3, mt6)
   * 1-2  x -B  C -> 2 (mt6, mt2) *
   * 1-2 -A  x  C -> 2 (mt6, mt5) *
   * 2-3  A  x  C -> 3 (mt2, mt1) *
   * 2-3  A  B  x -> 3 (mt4, mt1)
   * 2-3  x  B  C -> 3 (mt5, mt1) *
   *
   * second round
   * 01-12 /
   * 12-23 x x C (mt6, mt2, mt5, mt1)
   * 12-23 x x C (mt6, mt2, mt2, mt1)
   *
   * result
   * 0-1 -A -B  x -> 1 (mt3, mt6)
   * 2-3  A  B  x -> 3 (mt4, mt1)
   * 12-23 x x C (mt6, mt2, mt5, mt1)
   */
  @Test
  public void testComputePrimeImplicantsSimple() throws ParserException {
    final FormulaFactory f = new FormulaFactory();
    final Term minterm1 = getTerm("A B C", f);
    final Term minterm2 = getTerm("A ~B C", f);
    final Term minterm3 = getTerm("~A ~B ~C", f);
    final Term minterm4 = getTerm("A B ~C", f);
    final Term minterm5 = getTerm("~A B C", f);
    final Term minterm6 = getTerm("~A ~B C", f);

    final LinkedHashSet<Term> primeImplicants = computePrimeImplicants(Arrays.asList(minterm1, minterm2, minterm3, minterm4, minterm5, minterm6));
    assertThat(primeImplicants).isNotNull();
    assertThat(primeImplicants).isNotEmpty();
    assertThat(primeImplicants).containsExactly(
            minterm3.combine(minterm6),
            minterm4.combine(minterm1),
            minterm6.combine(minterm2).combine(minterm5.combine(minterm1))
    );
  }

  /**
   * The example from <a href="https://de.wikipedia.org/wiki/Verfahren_nach_Quine_und_McCluskey">Quine-McCluskey</a>
   */
  @Test
  public void testComputePrimeImplicantsWiki() throws ParserException {
    final FormulaFactory f = new FormulaFactory();
    final Term m0 = getTerm("~x0 ~x1 ~x2 ~x3", f);

    final Term m1 = getTerm("~x0 ~x1 ~x2 x3", f);
    final Term m4 = getTerm("~x0 x1 ~x2 ~x3", f);
    final Term m8 = getTerm("x0 ~x1 ~x2 ~x3", f);

    final Term m5 = getTerm("~x0 x1 ~x2 x3", f);
    final Term m6 = getTerm("~x0 x1 x2 ~x3", f);
    final Term m9 = getTerm("x0 ~x1 ~x2 x3", f);

    final Term m7 = getTerm("~x0 x1 x2 x3", f);
    final Term m11 = getTerm("x0 ~x1 x2 x3", f);

    final Term m15 = getTerm("x0 x1 x2 x3", f);

    final LinkedHashSet<Term> primeImplicants = computePrimeImplicants(Arrays.asList(m0, m1, m4, m8, m5, m6, m9, m7, m11, m15));
    assertThat(primeImplicants).isNotNull();
    assertThat(primeImplicants).isNotEmpty();
    assertThat(primeImplicants).containsExactly(
            m9.combine(m11),
            m7.combine(m15),
            m11.combine(m15),
            m0.combine(m1).combine(m4.combine(m5)),
            m0.combine(m1).combine(m8.combine(m9)),
            m4.combine(m6).combine(m5.combine(m7))
    );

  }

  @Test
  public void testSatBasedSelection() throws ParserException {
    final FormulaFactory f = new FormulaFactory();
    final Term m0 = getTerm("~a ~b ~c", f);
    final Term m1 = getTerm("~a ~b c", f);
    final Term m2 = getTerm("~a b ~c", f);
    final Term m3 = getTerm("a ~b c", f);
    final Term m4 = getTerm("a b ~c", f);
    final Term m5 = getTerm("a b c", f);
    final LinkedHashSet<Term> primeImplicants = computePrimeImplicants(Arrays.asList(m0, m1, m2, m3, m4, m5));
    final TermTable table = new TermTable(primeImplicants);
    final List<Term> terms = chooseSatBased(table, f);
    assertThat(terms).hasSize(3);
  }

  @Test
  public void testSmallFormulas() throws IOException, ParserException {
    final FormulaFactory f = new FormulaFactory();
    final PropositionalParser p = new PropositionalParser(f);
    final BufferedReader reader = new BufferedReader(new FileReader("src/test/resources/formulas/small_formulas.txt"));
    while (reader.ready()) {
      final Formula formula = p.parse(reader.readLine());
      final List<Variable> variables = new ArrayList<>(formula.variables());
      final List<Variable> projectedVars = variables.subList(0, Math.min(6, variables.size()));

      final SATSolver solver = MiniSat.miniSat(f);
      solver.add(formula);
      final List<Assignment> models = solver.enumerateAllModels(projectedVars);
      final List<Formula> operands = new ArrayList<>(models.size());
      for (final Assignment model : models)
        operands.add(model.formula(f));
      final Formula canonicalDNF = f.or(operands);

      final Formula dnf = QuineMcCluskeyAlgorithm.compute(formula, projectedVars);
      assertThat(dnf.holds(new DNFPredicate())).isTrue();
      assertThat(f.equivalence(canonicalDNF, dnf).holds(new TautologyPredicate(f))).isTrue();
    }
  }

  @Test
  public void testTrivialCases() {
    final FormulaFactory f = new FormulaFactory();
    final Formula verumDNF = QuineMcCluskeyAlgorithm.compute(f.verum());
    final Formula falsumDNF = QuineMcCluskeyAlgorithm.compute(f.falsum());
    final Formula aDNF = QuineMcCluskeyAlgorithm.compute(f.variable("a"));
    final Formula notADNF = QuineMcCluskeyAlgorithm.compute(f.literal("a", false));
    assertThat(verumDNF).isEqualTo(f.verum());
    assertThat(falsumDNF).isEqualTo(f.falsum());
    assertThat(aDNF).isEqualTo(f.variable("a"));
    assertThat(notADNF).isEqualTo(f.literal("a", false));
  }

  @Test
  public void testWithDontCare() throws ParserException {
    final FormulaFactory factory = new FormulaFactory();
    final PropositionalParser parser = new PropositionalParser(factory);
    final Formula inputDNF = parser.parse("c & ~d | ~a & b & ~d | ~a & b & c | a & ~b & c | a & ~b & ~d | ~a & ~b & ~c & d");
    final Formula inputDontCareCondition = parser.parse("b & c");
    final Formula expectedResult = parser.parse("~a & ~b & ~c & d | ~a & b & ~d | a & ~b & ~d | a & c | c & ~d");
    final Formula actualResult = QuineMcCluskeyAlgorithm.compute(inputDNF, inputDontCareCondition);
    assertThat(checkEquivalenceModuloDCC(expectedResult,actualResult,inputDontCareCondition)).isTrue();
  }

  @Test
  public void testWithDontCareEverythingIrrelevant() throws ParserException {
    final FormulaFactory factory = new FormulaFactory();
    final PropositionalParser parser = new PropositionalParser(factory);
    final Formula inputDNF = parser.parse("c & ~d | ~a & b & ~d | ~a & b & c | a & ~b & c | a & ~b & ~d | ~a & ~b & ~c & d");
    final Formula inputDontCareCondition = factory.verum();
    final Formula expectedResult = factory.verum();
    final Formula actualResult = QuineMcCluskeyAlgorithm.compute(inputDNF, inputDontCareCondition);
    assertThat(checkEquivalenceModuloDCC(expectedResult,actualResult,inputDontCareCondition)).isTrue();
  }

  @Test
  public void testWithDontCareNothingIrrelevant() throws ParserException {
    final FormulaFactory factory = new FormulaFactory();
    final PropositionalParser parser = new PropositionalParser(factory);
    final Formula inputDNF = parser.parse("c & ~d | ~a & b & ~d | ~a & b & c | a & ~b & c | a & ~b & ~d | ~a & ~b & ~c & d");
    final Formula inputDontCareCondition = factory.falsum();
    final Formula actualResult = QuineMcCluskeyAlgorithm.compute(inputDNF, inputDontCareCondition);
    assertThat(checkEquivalenceModuloDCC(inputDNF,actualResult,inputDontCareCondition)).isTrue();
  }

  @Test
  public void testQMCwithDontCareExclusionClass() throws ParserException {
    final FormulaFactory factory = new FormulaFactory();
    final PropositionalParser parser = new PropositionalParser(factory);
    final Formula inputDNF = parser.parse("c & ~d | ~a & b & ~d | ~a & b & c | a & ~b & c | a & ~b & ~d | ~a & ~b & ~c & d");
    final Formula inputDontCareCondition = factory.amo(factory.variable("b"),factory.variable("c")).negate();
    final Formula expectedResult = parser.parse("~a & ~b & ~c & d | ~a & b & ~d | a & ~b & ~d | a & c | c & ~d");
    final Formula actualResult = QuineMcCluskeyAlgorithm.compute(inputDNF, inputDontCareCondition);
    assertThat(checkEquivalenceModuloDCC(expectedResult,actualResult,inputDontCareCondition)).isTrue();
  }

  @Test
  public void testQMCwithDontCareExoClass() throws ParserException {
    final FormulaFactory factory = new FormulaFactory();
    final PropositionalParser parser = new PropositionalParser(factory);
    final Formula inputDNF = parser.parse("c & ~d | ~a & b & ~d | ~a & b & c | a & ~b & c | a & ~b & ~d | ~a & ~b & ~c & d");
    final Formula inputDontCareCondition = factory.exo(factory.variable("b"),factory.variable("c")).negate();
    final Formula expectedResult = parser.parse("~a & ~d | c & a");
    final Formula actualResult = QuineMcCluskeyAlgorithm.compute(inputDNF, inputDontCareCondition);
    assertThat(checkEquivalenceModuloDCC(expectedResult,actualResult,inputDontCareCondition)).isTrue();
  }

  static Term getTerm(final String string, final FormulaFactory f) throws ParserException {
    final List<Literal> literals = new ArrayList<>();
    final PropositionalParser p = new PropositionalParser(f);
    for (final String var : string.split(" "))
      literals.add((Literal) p.parse(var));
    return convertToTerm(literals, f, f.falsum());
  }

  private static boolean checkEquivalenceModuloDCC(Formula expected, Formula actual, Formula dontCareCondition) {
    FormulaFactory factory = expected.factory();
    return factory.equivalence( //We check the equivalence of two things
        factory.and(dontCareCondition.negate(), actual), //since the area covered by the DCC is irrelevant, we remove that from the equivalence check by just setting it false
        factory.and(dontCareCondition.negate(), expected)) //in both formulas
        .holds(new TautologyPredicate(factory));
  }
=======
    @Test
    public void testSimple1() throws ParserException {
        final FormulaFactory f = new FormulaFactory();
        final PropositionalParser p = new PropositionalParser(f);
        final Formula formula = p.parse("(~a & ~b & ~c) | (~a & ~b & c) | (~a & b & ~c) | (a & ~b & c) | (a & b & ~c) | (a & b & c)");
        final Formula dnf = QuineMcCluskeyAlgorithm.compute(formula);
        assertThat(dnf.holds(new DNFPredicate())).isTrue();
        assertThat(f.equivalence(formula, dnf).holds(new TautologyPredicate(f))).isTrue();
    }

    @Test
    public void testSimple2() throws ParserException {
        final FormulaFactory f = new FormulaFactory();
        final PropositionalParser p = new PropositionalParser(f);
        final Formula formula = p.parse("(~a & ~b & ~c) | (~a & b & ~c) | (a & ~b & c) | (a & b & c)");
        final Formula dnf = QuineMcCluskeyAlgorithm.compute(formula);
        assertThat(dnf.holds(new DNFPredicate())).isTrue();
        assertThat(f.equivalence(formula, dnf).holds(new TautologyPredicate(f))).isTrue();
    }

    /**
     * Example from <a href="https://github.com/logic-ng/LogicNG/issues/15">issue 15</a>.
     * Ensure only original formula variables are returned, i.e., no auxiliary variables are returned.
     * @throws ParserException if any malformed formula is encountered
     */
    @Test
    public void testSimple3() throws ParserException {
        final FormulaFactory f = new FormulaFactory();
        final PropositionalParser p = new PropositionalParser(f);
        final Formula formula = p.parse("~5 & ~4 & 3 & 2 & 1 | ~3 & ~7 & ~2 & 1 | ~6 & 1 & ~3 & 2 | ~9 & 6 & 8 & ~1 | 3 & 4 & 2 & 1 | ~2 & 7 & 1 | ~10 & ~8 & ~1");
        final Formula dnf = QuineMcCluskeyAlgorithm.compute(formula);
        assertThat(dnf.holds(new DNFPredicate())).isTrue();
        assertThat(f.equivalence(formula, dnf).holds(new TautologyPredicate(f))).isTrue();
        assertThat(formula.variables()).containsAll(dnf.variables());
    }

    @Test
    public void testLarge1() throws ParserException {
        final FormulaFactory f = new FormulaFactory();
        final PropositionalParser p = new PropositionalParser(f);
        final Formula formula = p.parse("A => B & ~((D | E | I | J) & ~K) & L");
        final Formula dnf = QuineMcCluskeyAlgorithm.compute(formula);
        assertThat(dnf.holds(new DNFPredicate())).isTrue();
        assertThat(f.equivalence(formula, dnf).holds(new TautologyPredicate(f))).isTrue();
    }

    @Test
    public void testLarge2() throws ParserException, IOException {
        final FormulaFactory f = new FormulaFactory();
        final Formula formula = FormulaReader.readPseudoBooleanFormula("src/test/resources/formulas/large_formula.txt", f);
        final SATSolver solver = MiniSat.miniSat(f);
        solver.add(formula);
        final List<Assignment> models = solver.enumerateAllModels(Arrays.asList(
                f.variable("v111"),
                f.variable("v410"),
                f.variable("v434"),
                f.variable("v35"),
                f.variable("v36"),
                f.variable("v78"),
                f.variable("v125"),
                f.variable("v125"),
                f.variable("v58"),
                f.variable("v61")));
        final List<Formula> operands = new ArrayList<>(models.size());
        for (final Assignment model : models) {
            operands.add(model.formula(f));
        }
        final Formula canonicalDNF = f.or(operands);
        final Formula dnf = QuineMcCluskeyAlgorithm.compute(models, f);
        assertThat(dnf.holds(new DNFPredicate())).isTrue();
        assertThat(f.equivalence(canonicalDNF, dnf).holds(new TautologyPredicate(f))).isTrue();
    }

    @Test
    public void testLarge3() throws ParserException, IOException {
        final FormulaFactory f = new FormulaFactory();
        final Formula formula = FormulaReader.readPseudoBooleanFormula("src/test/resources/formulas/large_formula.txt", f);
        final SATSolver solver = MiniSat.miniSat(f);
        solver.add(formula);
        final List<Assignment> models = solver.enumerateAllModels(Arrays.asList(
                f.variable("v111"),
                f.variable("v410"),
                f.variable("v434"),
                f.variable("v35"),
                f.variable("v36"),
                f.variable("v78"),
                f.variable("v125"),
                f.variable("v125"),
                f.variable("v58"),
                f.variable("v27"),
                f.variable("v462"),
                f.variable("v463"),
                f.variable("v280"),
                f.variable("v61")));
        final List<Formula> operands = new ArrayList<>(models.size());
        for (final Assignment model : models) {
            operands.add(model.formula(f));
        }
        final Formula canonicalDNF = f.or(operands);
        final Formula dnf = QuineMcCluskeyAlgorithm.compute(models, f);
        assertThat(dnf.holds(new DNFPredicate())).isTrue();
        assertThat(f.equivalence(canonicalDNF, dnf).holds(new TautologyPredicate(f))).isTrue();
    }

    @Test
    public void testConvertToTerm() throws ParserException {
        final FormulaFactory f = new FormulaFactory();
        final PropositionalParser p = new PropositionalParser(f);
        final List<Literal> minterm1 = Arrays.asList(f.literal("A", true), f.literal("B", true), f.literal("C", true));
        final List<Literal> minterm2 = Arrays.asList(f.literal("A", true), f.literal("B", false), f.literal("C", true));
        final List<Literal> minterm3 = Arrays.asList(f.literal("A", false), f.literal("B", false), f.literal("C", false));

        assertThat(convertToTerm(minterm1, f).bits()).isEqualTo(new Tristate[]{Tristate.TRUE, Tristate.TRUE, Tristate.TRUE});
        assertThat(convertToTerm(minterm2, f).bits()).isEqualTo(new Tristate[]{Tristate.TRUE, Tristate.FALSE, Tristate.TRUE});
        assertThat(convertToTerm(minterm3, f).bits()).isEqualTo(new Tristate[]{Tristate.FALSE, Tristate.FALSE, Tristate.FALSE});

        assertThat(convertToTerm(minterm1, f).minterms()).isEqualTo(Collections.singletonList(p.parse("A & B & C")));
        assertThat(convertToTerm(minterm2, f).minterms()).isEqualTo(Collections.singletonList(p.parse("A & ~B & C")));
        assertThat(convertToTerm(minterm3, f).minterms()).isEqualTo(Collections.singletonList(p.parse("~A & ~B & ~C")));

        assertThat(convertToTerm(minterm1, f).termClass()).isEqualTo(3);
        assertThat(convertToTerm(minterm2, f).termClass()).isEqualTo(2);
        assertThat(convertToTerm(minterm3, f).termClass()).isEqualTo(0);
    }

    @Test
    public void testGenerateInitialTermClasses() throws ParserException {
        final FormulaFactory f = new FormulaFactory();
        final Term minterm1 = getTerm("A B C", f);
        final Term minterm2 = getTerm("A ~B C", f);
        final Term minterm3 = getTerm("~A ~B ~C", f);
        final Term minterm4 = getTerm("A B ~C", f);
        final Term minterm5 = getTerm("~A B C", f);
        final Term minterm6 = getTerm("~A ~B C", f);

        final SortedMap<Integer, LinkedHashSet<Term>> termsInClasses = generateInitialTermClasses(Arrays.asList(minterm1, minterm2, minterm3, minterm4, minterm5, minterm6));
        assertThat(termsInClasses).isNotNull();
        assertThat(termsInClasses).isNotEmpty();
        assertThat(termsInClasses.get(0)).containsExactly(minterm3);
        assertThat(termsInClasses.get(1)).containsExactly(minterm6);
        assertThat(termsInClasses.get(2)).containsExactly(minterm2, minterm4, minterm5);
        assertThat(termsInClasses.get(3)).containsExactly(minterm1);
    }

    /**
     * original
     * 0  -A -B -C (mt3)
     * 1  -A -B  C (mt6)
     * 2   A -B  C (mt2)
     * 2   A  B -C (mt4)
     * 2  -A  B  C (mt5)
     * 3   A  B  C (mt1)
     * <p>
     * first round
     * 01 -A -B  x -> 1 (mt3, mt6)
     * 12  x -B  C -> 2 (mt6, mt2)
     * 12 -A  x  C -> 2 (mt6, mt5)
     * 23  A  x  C -> 3 (mt2, mt1)
     * 23  A  B  x -> 3 (mt4, mt1)
     * 23  x  B  C -> 3 (mt5, mt1)
     */
    @Test
    public void testUniteTermsInClasses() throws ParserException {
        final FormulaFactory f = new FormulaFactory();
        final Term minterm1 = getTerm("A B C", f);
        final Term minterm2 = getTerm("A ~B C", f);
        final Term minterm3 = getTerm("~A ~B ~C", f);
        final Term minterm4 = getTerm("A B ~C", f);
        final Term minterm5 = getTerm("~A B C", f);
        final Term minterm6 = getTerm("~A ~B C", f);
        final SortedMap<Integer, LinkedHashSet<Term>> termsInClasses = generateInitialTermClasses(Arrays.asList(minterm1, minterm2, minterm3, minterm4, minterm5, minterm6));

        final SortedMap<Integer, LinkedHashSet<Term>> newTermsInClasses = combineInTermClasses(termsInClasses);
        assertThat(newTermsInClasses).isNotNull();
        assertThat(newTermsInClasses).isNotEmpty();
        assertThat(newTermsInClasses.get(0)).isNull();
        assertThat(newTermsInClasses.get(1)).containsExactly(minterm3.combine(minterm6));
        assertThat(newTermsInClasses.get(2)).containsExactly(minterm6.combine(minterm2), minterm6.combine(minterm5));
        assertThat(newTermsInClasses.get(3)).containsExactly(minterm2.combine(minterm1), minterm4.combine(minterm1), minterm5.combine(minterm1));

        assertThat(minterm1.isUsed()).isTrue();
        assertThat(minterm2.isUsed()).isTrue();
        assertThat(minterm3.isUsed()).isTrue();
        assertThat(minterm4.isUsed()).isTrue();
        assertThat(minterm5.isUsed()).isTrue();
        assertThat(minterm6.isUsed()).isTrue();
    }

    /**
     * original
     * 0 -A -B -C (mt3) *
     * 1 -A -B  C (mt6) *
     * 2  A -B  C (mt2) *
     * 2  A  B -C (mt4) *
     * 2 -A  B  C (mt5) *
     * 3  A  B  C (mt1) *
     * <p>
     * first round
     * 0-1 -A -B  x -> 1 (mt3, mt6)
     * 1-2  x -B  C -> 2 (mt6, mt2) *
     * 1-2 -A  x  C -> 2 (mt6, mt5) *
     * 2-3  A  x  C -> 3 (mt2, mt1) *
     * 2-3  A  B  x -> 3 (mt4, mt1)
     * 2-3  x  B  C -> 3 (mt5, mt1) *
     * <p>
     * second round
     * 01-12 /
     * 12-23 x x C (mt6, mt2, mt5, mt1)
     * 12-23 x x C (mt6, mt2, mt2, mt1)
     * <p>
     * result
     * 0-1 -A -B  x -> 1 (mt3, mt6)
     * 2-3  A  B  x -> 3 (mt4, mt1)
     * 12-23 x x C (mt6, mt2, mt5, mt1)
     */
    @Test
    public void testComputePrimeImplicantsSimple() throws ParserException {
        final FormulaFactory f = new FormulaFactory();
        final Term minterm1 = getTerm("A B C", f);
        final Term minterm2 = getTerm("A ~B C", f);
        final Term minterm3 = getTerm("~A ~B ~C", f);
        final Term minterm4 = getTerm("A B ~C", f);
        final Term minterm5 = getTerm("~A B C", f);
        final Term minterm6 = getTerm("~A ~B C", f);

        final LinkedHashSet<Term> primeImplicants = computePrimeImplicants(Arrays.asList(minterm1, minterm2, minterm3, minterm4, minterm5, minterm6));
        assertThat(primeImplicants).isNotNull();
        assertThat(primeImplicants).isNotEmpty();
        assertThat(primeImplicants).containsExactly(
                minterm3.combine(minterm6),
                minterm4.combine(minterm1),
                minterm6.combine(minterm2).combine(minterm5.combine(minterm1))
        );
    }

    /**
     * The example from <a href="https://de.wikipedia.org/wiki/Verfahren_nach_Quine_und_McCluskey">Quine-McCluskey</a>
     */
    @Test
    public void testComputePrimeImplicantsWiki() throws ParserException {
        final FormulaFactory f = new FormulaFactory();
        final Term m0 = getTerm("~x0 ~x1 ~x2 ~x3", f);

        final Term m1 = getTerm("~x0 ~x1 ~x2 x3", f);
        final Term m4 = getTerm("~x0 x1 ~x2 ~x3", f);
        final Term m8 = getTerm("x0 ~x1 ~x2 ~x3", f);

        final Term m5 = getTerm("~x0 x1 ~x2 x3", f);
        final Term m6 = getTerm("~x0 x1 x2 ~x3", f);
        final Term m9 = getTerm("x0 ~x1 ~x2 x3", f);

        final Term m7 = getTerm("~x0 x1 x2 x3", f);
        final Term m11 = getTerm("x0 ~x1 x2 x3", f);

        final Term m15 = getTerm("x0 x1 x2 x3", f);

        final LinkedHashSet<Term> primeImplicants = computePrimeImplicants(Arrays.asList(m0, m1, m4, m8, m5, m6, m9, m7, m11, m15));
        assertThat(primeImplicants).isNotNull();
        assertThat(primeImplicants).isNotEmpty();
        assertThat(primeImplicants).containsExactly(
                m9.combine(m11),
                m7.combine(m15),
                m11.combine(m15),
                m0.combine(m1).combine(m4.combine(m5)),
                m0.combine(m1).combine(m8.combine(m9)),
                m4.combine(m6).combine(m5.combine(m7))
        );

    }

    @Test
    public void testSatBasedSelection() throws ParserException {
        final FormulaFactory f = new FormulaFactory();
        final Term m0 = getTerm("~a ~b ~c", f);
        final Term m1 = getTerm("~a ~b c", f);
        final Term m2 = getTerm("~a b ~c", f);
        final Term m3 = getTerm("a ~b c", f);
        final Term m4 = getTerm("a b ~c", f);
        final Term m5 = getTerm("a b c", f);
        final LinkedHashSet<Term> primeImplicants = computePrimeImplicants(Arrays.asList(m0, m1, m2, m3, m4, m5));
        final TermTable table = new TermTable(primeImplicants);
        final List<Term> terms = chooseSatBased(table, f);
        assertThat(terms).hasSize(3);
    }

    @Test
    public void testSmallFormulas() throws IOException, ParserException {
        final FormulaFactory f = new FormulaFactory();
        final PropositionalParser p = new PropositionalParser(f);
        final BufferedReader reader = new BufferedReader(new FileReader("src/test/resources/formulas/small_formulas.txt"));
        while (reader.ready()) {
            final Formula formula = p.parse(reader.readLine());
            final List<Variable> variables = new ArrayList<>(formula.variables());
            final List<Variable> projectedVars = variables.subList(0, Math.min(6, variables.size()));

            final SATSolver solver = MiniSat.miniSat(f);
            solver.add(formula);
            final List<Assignment> models = solver.enumerateAllModels(projectedVars);
            final List<Formula> operands = new ArrayList<>(models.size());
            for (final Assignment model : models) {
                operands.add(model.formula(f));
            }
            final Formula canonicalDNF = f.or(operands);

            final Formula dnf = QuineMcCluskeyAlgorithm.compute(formula, projectedVars);
            assertThat(dnf.holds(new DNFPredicate())).isTrue();
            assertThat(f.equivalence(canonicalDNF, dnf).holds(new TautologyPredicate(f))).isTrue();
        }
    }

    @Test
    public void testTrivialCases() {
        final FormulaFactory f = new FormulaFactory();
        final Formula verumDNF = QuineMcCluskeyAlgorithm.compute(f.verum());
        final Formula falsumDNF = QuineMcCluskeyAlgorithm.compute(f.falsum());
        final Formula aDNF = QuineMcCluskeyAlgorithm.compute(f.variable("a"));
        final Formula notADNF = QuineMcCluskeyAlgorithm.compute(f.literal("a", false));
        assertThat(verumDNF).isEqualTo(f.verum());
        assertThat(falsumDNF).isEqualTo(f.falsum());
        assertThat(aDNF).isEqualTo(f.variable("a"));
        assertThat(notADNF).isEqualTo(f.literal("a", false));
    }

    static Term getTerm(final String string, final FormulaFactory f) throws ParserException {
        final List<Literal> literals = new ArrayList<>();
        final PropositionalParser p = new PropositionalParser(f);
        for (final String var : string.split(" ")) {
            literals.add((Literal) p.parse(var));
        }
        return convertToTerm(literals, f);
    }
>>>>>>> 2ac85ebc
}<|MERGE_RESOLUTION|>--- conflicted
+++ resolved
@@ -67,78 +67,78 @@
  */
 public class QuineMcCluskeyTest {
 
-<<<<<<< HEAD
-  @Test
-  public void testSimple1() throws ParserException {
-    final FormulaFactory f = new FormulaFactory();
-    final PropositionalParser p = new PropositionalParser(f);
-    final Formula formula = p.parse("(~a & ~b & ~c) | (~a & ~b & c) | (~a & b & ~c) | (a & ~b & c) | (a & b & ~c) | (a & b & c)");
-    final Formula dnf = QuineMcCluskeyAlgorithm.compute(formula);
-    assertThat(dnf.holds(new DNFPredicate())).isTrue();
-    assertThat(f.equivalence(formula, dnf).holds(new TautologyPredicate(f))).isTrue();
-  }
-
-  @Test
-  public void testSimple2() throws ParserException {
-    final FormulaFactory f = new FormulaFactory();
-    final PropositionalParser p = new PropositionalParser(f);
-    final Formula formula = p.parse("(~a & ~b & ~c) | (~a & b & ~c) | (a & ~b & c) | (a & b & c)");
-    final Formula dnf = QuineMcCluskeyAlgorithm.compute(formula);
-    assertThat(dnf.holds(new DNFPredicate())).isTrue();
-    assertThat(f.equivalence(formula, dnf).holds(new TautologyPredicate(f))).isTrue();
-  }
-
-  /**
-   * Example from <a href="https://github.com/logic-ng/LogicNG/issues/15">issue 15</a>.
-   * Ensure only original formula variables are returned, i.e., no auxiliary variables are returned.
-   * @throws ParserException if any malformed formula is encountered
-   */
-  @Test
-  public void testSimple3() throws ParserException {
-    final FormulaFactory f = new FormulaFactory();
-    final PropositionalParser p = new PropositionalParser(f);
-    final Formula formula = p.parse("~5 & ~4 & 3 & 2 & 1 | ~3 & ~7 & ~2 & 1 | ~6 & 1 & ~3 & 2 | ~9 & 6 & 8 & ~1 | 3 & 4 & 2 & 1 | ~2 & 7 & 1 | ~10 & ~8 & ~1");
-    final Formula dnf = QuineMcCluskeyAlgorithm.compute(formula);
-    assertThat(dnf.holds(new DNFPredicate())).isTrue();
-    assertThat(f.equivalence(formula, dnf).holds(new TautologyPredicate(f))).isTrue();
-    assertThat(formula.variables()).containsAll(dnf.variables());
-  }
-
-  @Test
-  public void testLarge1() throws ParserException {
-    final FormulaFactory f = new FormulaFactory();
-    final PropositionalParser p = new PropositionalParser(f);
-    final Formula formula = p.parse("A => B & ~((D | E | I | J) & ~K) & L");
-    final Formula dnf = QuineMcCluskeyAlgorithm.compute(formula);
-    assertThat(dnf.holds(new DNFPredicate())).isTrue();
-    assertThat(f.equivalence(formula, dnf).holds(new TautologyPredicate(f))).isTrue();
-  }
-
-  @Test
-  public void testLarge2() throws ParserException, IOException {
-    final FormulaFactory f = new FormulaFactory();
-    final Formula formula = FormulaReader.readPseudoBooleanFormula("src/test/resources/formulas/large_formula.txt", f);
-    final SATSolver solver = MiniSat.miniSat(f);
-    solver.add(formula);
-    final List<Assignment> models = solver.enumerateAllModels(Arrays.asList(
-            f.variable("v111"),
-            f.variable("v410"),
-            f.variable("v434"),
-            f.variable("v35"),
-            f.variable("v36"),
-            f.variable("v78"),
-            f.variable("v125"),
-            f.variable("v125"),
-            f.variable("v58"),
-            f.variable("v61")));
-    final List<Formula> operands = new ArrayList<>(models.size());
-    for (final Assignment model : models)
-      operands.add(model.formula(f));
-    final Formula canonicalDNF = f.or(operands);
-    final Formula dnf = QuineMcCluskeyAlgorithm.compute(models, f);
-    assertThat(dnf.holds(new DNFPredicate())).isTrue();
-    assertThat(f.equivalence(canonicalDNF, dnf).holds(new TautologyPredicate(f))).isTrue();
-  }
+    @Test
+    public void testSimple1() throws ParserException {
+        final FormulaFactory f = new FormulaFactory();
+        final PropositionalParser p = new PropositionalParser(f);
+        final Formula formula = p.parse("(~a & ~b & ~c) | (~a & ~b & c) | (~a & b & ~c) | (a & ~b & c) | (a & b & ~c) | (a & b & c)");
+        final Formula dnf = QuineMcCluskeyAlgorithm.compute(formula);
+        assertThat(dnf.holds(new DNFPredicate())).isTrue();
+        assertThat(f.equivalence(formula, dnf).holds(new TautologyPredicate(f))).isTrue();
+    }
+
+    @Test
+    public void testSimple2() throws ParserException {
+        final FormulaFactory f = new FormulaFactory();
+        final PropositionalParser p = new PropositionalParser(f);
+        final Formula formula = p.parse("(~a & ~b & ~c) | (~a & b & ~c) | (a & ~b & c) | (a & b & c)");
+        final Formula dnf = QuineMcCluskeyAlgorithm.compute(formula);
+        assertThat(dnf.holds(new DNFPredicate())).isTrue();
+        assertThat(f.equivalence(formula, dnf).holds(new TautologyPredicate(f))).isTrue();
+    }
+
+    /**
+     * Example from <a href="https://github.com/logic-ng/LogicNG/issues/15">issue 15</a>.
+     * Ensure only original formula variables are returned, i.e., no auxiliary variables are returned.
+     * @throws ParserException if any malformed formula is encountered
+     */
+    @Test
+    public void testSimple3() throws ParserException {
+        final FormulaFactory f = new FormulaFactory();
+        final PropositionalParser p = new PropositionalParser(f);
+        final Formula formula = p.parse("~5 & ~4 & 3 & 2 & 1 | ~3 & ~7 & ~2 & 1 | ~6 & 1 & ~3 & 2 | ~9 & 6 & 8 & ~1 | 3 & 4 & 2 & 1 | ~2 & 7 & 1 | ~10 & ~8 & ~1");
+        final Formula dnf = QuineMcCluskeyAlgorithm.compute(formula);
+        assertThat(dnf.holds(new DNFPredicate())).isTrue();
+        assertThat(f.equivalence(formula, dnf).holds(new TautologyPredicate(f))).isTrue();
+        assertThat(formula.variables()).containsAll(dnf.variables());
+    }
+
+    @Test
+    public void testLarge1() throws ParserException {
+        final FormulaFactory f = new FormulaFactory();
+        final PropositionalParser p = new PropositionalParser(f);
+        final Formula formula = p.parse("A => B & ~((D | E | I | J) & ~K) & L");
+        final Formula dnf = QuineMcCluskeyAlgorithm.compute(formula);
+        assertThat(dnf.holds(new DNFPredicate())).isTrue();
+        assertThat(f.equivalence(formula, dnf).holds(new TautologyPredicate(f))).isTrue();
+    }
+
+    @Test
+    public void testLarge2() throws ParserException, IOException {
+        final FormulaFactory f = new FormulaFactory();
+        final Formula formula = FormulaReader.readPseudoBooleanFormula("src/test/resources/formulas/large_formula.txt", f);
+        final SATSolver solver = MiniSat.miniSat(f);
+        solver.add(formula);
+        final List<Assignment> models = solver.enumerateAllModels(Arrays.asList(
+                f.variable("v111"),
+                f.variable("v410"),
+                f.variable("v434"),
+                f.variable("v35"),
+                f.variable("v36"),
+                f.variable("v78"),
+                f.variable("v125"),
+                f.variable("v125"),
+                f.variable("v58"),
+                f.variable("v61")));
+        final List<Formula> operands = new ArrayList<>(models.size());
+        for (final Assignment model : models) {
+            operands.add(model.formula(f));
+        }
+        final Formula canonicalDNF = f.or(operands);
+        final Formula dnf = QuineMcCluskeyAlgorithm.compute(models, f);
+        assertThat(dnf.holds(new DNFPredicate())).isTrue();
+        assertThat(f.equivalence(canonicalDNF, dnf).holds(new TautologyPredicate(f))).isTrue();
+    }
 
   @Test
   public void testLarge3() throws ParserException, IOException {
@@ -162,367 +162,7 @@
         f.variable("v280"),
         f.variable("v61")));
     final List<Formula> operands = new ArrayList<>(models.size());
-    for (final Assignment model : models)
-      operands.add(model.formula(f));
-    final Formula canonicalDNF = f.or(operands);
-    final Formula dnf = QuineMcCluskeyAlgorithm.compute(models, f);
-    assertThat(dnf.holds(new DNFPredicate())).isTrue();
-    assertThat(f.equivalence(canonicalDNF, dnf).holds(new TautologyPredicate(f))).isTrue();
-  }
-
-  @Test
-  public void testConvertToTerm() throws ParserException {
-    final FormulaFactory f = new FormulaFactory();
-    final PropositionalParser p = new PropositionalParser(f);
-    final List<Literal> minterm1 = Arrays.asList(f.literal("A", true), f.literal("B", true), f.literal("C", true));
-    final List<Literal> minterm2 = Arrays.asList(f.literal("A", true), f.literal("B", false), f.literal("C", true));
-    final List<Literal> minterm3 = Arrays.asList(f.literal("A", false), f.literal("B", false), f.literal("C", false));
-
-    assertThat(convertToTerm(minterm1, f, f.falsum()).bits()).isEqualTo(new Tristate[]{Tristate.TRUE, Tristate.TRUE, Tristate.TRUE});
-    assertThat(convertToTerm(minterm2, f, f.falsum()).bits()).isEqualTo(new Tristate[]{Tristate.TRUE, Tristate.FALSE, Tristate.TRUE});
-    assertThat(convertToTerm(minterm3, f, f.falsum()).bits()).isEqualTo(new Tristate[]{Tristate.FALSE, Tristate.FALSE, Tristate.FALSE});
-
-    assertThat(convertToTerm(minterm1, f, f.falsum()).minterms()).isEqualTo(Collections.singletonList(p.parse("A & B & C")));
-    assertThat(convertToTerm(minterm2, f, f.falsum()).minterms()).isEqualTo(Collections.singletonList(p.parse("A & ~B & C")));
-    assertThat(convertToTerm(minterm3, f, f.falsum()).minterms()).isEqualTo(Collections.singletonList(p.parse("~A & ~B & ~C")));
-
-    assertThat(convertToTerm(minterm1, f, f.falsum()).termClass()).isEqualTo(3);
-    assertThat(convertToTerm(minterm2, f, f.falsum()).termClass()).isEqualTo(2);
-    assertThat(convertToTerm(minterm3, f, f.falsum()).termClass()).isEqualTo(0);
-  }
-
-  @Test
-  public void testGenerateInitialTermClasses() throws ParserException {
-    final FormulaFactory f = new FormulaFactory();
-    final Term minterm1 = getTerm("A B C", f);
-    final Term minterm2 = getTerm("A ~B C", f);
-    final Term minterm3 = getTerm("~A ~B ~C", f);
-    final Term minterm4 = getTerm("A B ~C", f);
-    final Term minterm5 = getTerm("~A B C", f);
-    final Term minterm6 = getTerm("~A ~B C", f);
-
-    final SortedMap<Integer, LinkedHashSet<Term>> termsInClasses = generateInitialTermClasses(Arrays.asList(minterm1, minterm2, minterm3, minterm4, minterm5, minterm6));
-    assertThat(termsInClasses).isNotNull();
-    assertThat(termsInClasses).isNotEmpty();
-    assertThat(termsInClasses.get(0)).containsExactly(minterm3);
-    assertThat(termsInClasses.get(1)).containsExactly(minterm6);
-    assertThat(termsInClasses.get(2)).containsExactly(minterm2, minterm4, minterm5);
-    assertThat(termsInClasses.get(3)).containsExactly(minterm1);
-  }
-
-  /**
-   * original
-   * 0  -A -B -C (mt3)
-   * 1  -A -B  C (mt6)
-   * 2   A -B  C (mt2)
-   * 2   A  B -C (mt4)
-   * 2  -A  B  C (mt5)
-   * 3   A  B  C (mt1)
-   *
-   * first round
-   * 01 -A -B  x -> 1 (mt3, mt6)
-   * 12  x -B  C -> 2 (mt6, mt2)
-   * 12 -A  x  C -> 2 (mt6, mt5)
-   * 23  A  x  C -> 3 (mt2, mt1)
-   * 23  A  B  x -> 3 (mt4, mt1)
-   * 23  x  B  C -> 3 (mt5, mt1)
-   */
-  @Test
-  public void testUniteTermsInClasses() throws ParserException {
-    final FormulaFactory f = new FormulaFactory();
-    final Term minterm1 = getTerm("A B C", f);
-    final Term minterm2 = getTerm("A ~B C", f);
-    final Term minterm3 = getTerm("~A ~B ~C", f);
-    final Term minterm4 = getTerm("A B ~C", f);
-    final Term minterm5 = getTerm("~A B C", f);
-    final Term minterm6 = getTerm("~A ~B C", f);
-    final SortedMap<Integer, LinkedHashSet<Term>> termsInClasses = generateInitialTermClasses(Arrays.asList(minterm1, minterm2, minterm3, minterm4, minterm5, minterm6));
-
-    final SortedMap<Integer, LinkedHashSet<Term>> newTermsInClasses = combineInTermClasses(termsInClasses);
-    assertThat(newTermsInClasses).isNotNull();
-    assertThat(newTermsInClasses).isNotEmpty();
-    assertThat(newTermsInClasses.get(0)).isNull();
-    assertThat(newTermsInClasses.get(1)).containsExactly(minterm3.combine(minterm6));
-    assertThat(newTermsInClasses.get(2)).containsExactly(minterm6.combine(minterm2), minterm6.combine(minterm5));
-    assertThat(newTermsInClasses.get(3)).containsExactly(minterm2.combine(minterm1), minterm4.combine(minterm1), minterm5.combine(minterm1));
-
-    assertThat(minterm1.isUsed()).isTrue();
-    assertThat(minterm2.isUsed()).isTrue();
-    assertThat(minterm3.isUsed()).isTrue();
-    assertThat(minterm4.isUsed()).isTrue();
-    assertThat(minterm5.isUsed()).isTrue();
-    assertThat(minterm6.isUsed()).isTrue();
-  }
-
-  /**
-   * original
-   * 0 -A -B -C (mt3) *
-   * 1 -A -B  C (mt6) *
-   * 2  A -B  C (mt2) *
-   * 2  A  B -C (mt4) *
-   * 2 -A  B  C (mt5) *
-   * 3  A  B  C (mt1) *
-   *
-   * first round
-   * 0-1 -A -B  x -> 1 (mt3, mt6)
-   * 1-2  x -B  C -> 2 (mt6, mt2) *
-   * 1-2 -A  x  C -> 2 (mt6, mt5) *
-   * 2-3  A  x  C -> 3 (mt2, mt1) *
-   * 2-3  A  B  x -> 3 (mt4, mt1)
-   * 2-3  x  B  C -> 3 (mt5, mt1) *
-   *
-   * second round
-   * 01-12 /
-   * 12-23 x x C (mt6, mt2, mt5, mt1)
-   * 12-23 x x C (mt6, mt2, mt2, mt1)
-   *
-   * result
-   * 0-1 -A -B  x -> 1 (mt3, mt6)
-   * 2-3  A  B  x -> 3 (mt4, mt1)
-   * 12-23 x x C (mt6, mt2, mt5, mt1)
-   */
-  @Test
-  public void testComputePrimeImplicantsSimple() throws ParserException {
-    final FormulaFactory f = new FormulaFactory();
-    final Term minterm1 = getTerm("A B C", f);
-    final Term minterm2 = getTerm("A ~B C", f);
-    final Term minterm3 = getTerm("~A ~B ~C", f);
-    final Term minterm4 = getTerm("A B ~C", f);
-    final Term minterm5 = getTerm("~A B C", f);
-    final Term minterm6 = getTerm("~A ~B C", f);
-
-    final LinkedHashSet<Term> primeImplicants = computePrimeImplicants(Arrays.asList(minterm1, minterm2, minterm3, minterm4, minterm5, minterm6));
-    assertThat(primeImplicants).isNotNull();
-    assertThat(primeImplicants).isNotEmpty();
-    assertThat(primeImplicants).containsExactly(
-            minterm3.combine(minterm6),
-            minterm4.combine(minterm1),
-            minterm6.combine(minterm2).combine(minterm5.combine(minterm1))
-    );
-  }
-
-  /**
-   * The example from <a href="https://de.wikipedia.org/wiki/Verfahren_nach_Quine_und_McCluskey">Quine-McCluskey</a>
-   */
-  @Test
-  public void testComputePrimeImplicantsWiki() throws ParserException {
-    final FormulaFactory f = new FormulaFactory();
-    final Term m0 = getTerm("~x0 ~x1 ~x2 ~x3", f);
-
-    final Term m1 = getTerm("~x0 ~x1 ~x2 x3", f);
-    final Term m4 = getTerm("~x0 x1 ~x2 ~x3", f);
-    final Term m8 = getTerm("x0 ~x1 ~x2 ~x3", f);
-
-    final Term m5 = getTerm("~x0 x1 ~x2 x3", f);
-    final Term m6 = getTerm("~x0 x1 x2 ~x3", f);
-    final Term m9 = getTerm("x0 ~x1 ~x2 x3", f);
-
-    final Term m7 = getTerm("~x0 x1 x2 x3", f);
-    final Term m11 = getTerm("x0 ~x1 x2 x3", f);
-
-    final Term m15 = getTerm("x0 x1 x2 x3", f);
-
-    final LinkedHashSet<Term> primeImplicants = computePrimeImplicants(Arrays.asList(m0, m1, m4, m8, m5, m6, m9, m7, m11, m15));
-    assertThat(primeImplicants).isNotNull();
-    assertThat(primeImplicants).isNotEmpty();
-    assertThat(primeImplicants).containsExactly(
-            m9.combine(m11),
-            m7.combine(m15),
-            m11.combine(m15),
-            m0.combine(m1).combine(m4.combine(m5)),
-            m0.combine(m1).combine(m8.combine(m9)),
-            m4.combine(m6).combine(m5.combine(m7))
-    );
-
-  }
-
-  @Test
-  public void testSatBasedSelection() throws ParserException {
-    final FormulaFactory f = new FormulaFactory();
-    final Term m0 = getTerm("~a ~b ~c", f);
-    final Term m1 = getTerm("~a ~b c", f);
-    final Term m2 = getTerm("~a b ~c", f);
-    final Term m3 = getTerm("a ~b c", f);
-    final Term m4 = getTerm("a b ~c", f);
-    final Term m5 = getTerm("a b c", f);
-    final LinkedHashSet<Term> primeImplicants = computePrimeImplicants(Arrays.asList(m0, m1, m2, m3, m4, m5));
-    final TermTable table = new TermTable(primeImplicants);
-    final List<Term> terms = chooseSatBased(table, f);
-    assertThat(terms).hasSize(3);
-  }
-
-  @Test
-  public void testSmallFormulas() throws IOException, ParserException {
-    final FormulaFactory f = new FormulaFactory();
-    final PropositionalParser p = new PropositionalParser(f);
-    final BufferedReader reader = new BufferedReader(new FileReader("src/test/resources/formulas/small_formulas.txt"));
-    while (reader.ready()) {
-      final Formula formula = p.parse(reader.readLine());
-      final List<Variable> variables = new ArrayList<>(formula.variables());
-      final List<Variable> projectedVars = variables.subList(0, Math.min(6, variables.size()));
-
-      final SATSolver solver = MiniSat.miniSat(f);
-      solver.add(formula);
-      final List<Assignment> models = solver.enumerateAllModels(projectedVars);
-      final List<Formula> operands = new ArrayList<>(models.size());
-      for (final Assignment model : models)
-        operands.add(model.formula(f));
-      final Formula canonicalDNF = f.or(operands);
-
-      final Formula dnf = QuineMcCluskeyAlgorithm.compute(formula, projectedVars);
-      assertThat(dnf.holds(new DNFPredicate())).isTrue();
-      assertThat(f.equivalence(canonicalDNF, dnf).holds(new TautologyPredicate(f))).isTrue();
-    }
-  }
-
-  @Test
-  public void testTrivialCases() {
-    final FormulaFactory f = new FormulaFactory();
-    final Formula verumDNF = QuineMcCluskeyAlgorithm.compute(f.verum());
-    final Formula falsumDNF = QuineMcCluskeyAlgorithm.compute(f.falsum());
-    final Formula aDNF = QuineMcCluskeyAlgorithm.compute(f.variable("a"));
-    final Formula notADNF = QuineMcCluskeyAlgorithm.compute(f.literal("a", false));
-    assertThat(verumDNF).isEqualTo(f.verum());
-    assertThat(falsumDNF).isEqualTo(f.falsum());
-    assertThat(aDNF).isEqualTo(f.variable("a"));
-    assertThat(notADNF).isEqualTo(f.literal("a", false));
-  }
-
-  @Test
-  public void testWithDontCare() throws ParserException {
-    final FormulaFactory factory = new FormulaFactory();
-    final PropositionalParser parser = new PropositionalParser(factory);
-    final Formula inputDNF = parser.parse("c & ~d | ~a & b & ~d | ~a & b & c | a & ~b & c | a & ~b & ~d | ~a & ~b & ~c & d");
-    final Formula inputDontCareCondition = parser.parse("b & c");
-    final Formula expectedResult = parser.parse("~a & ~b & ~c & d | ~a & b & ~d | a & ~b & ~d | a & c | c & ~d");
-    final Formula actualResult = QuineMcCluskeyAlgorithm.compute(inputDNF, inputDontCareCondition);
-    assertThat(checkEquivalenceModuloDCC(expectedResult,actualResult,inputDontCareCondition)).isTrue();
-  }
-
-  @Test
-  public void testWithDontCareEverythingIrrelevant() throws ParserException {
-    final FormulaFactory factory = new FormulaFactory();
-    final PropositionalParser parser = new PropositionalParser(factory);
-    final Formula inputDNF = parser.parse("c & ~d | ~a & b & ~d | ~a & b & c | a & ~b & c | a & ~b & ~d | ~a & ~b & ~c & d");
-    final Formula inputDontCareCondition = factory.verum();
-    final Formula expectedResult = factory.verum();
-    final Formula actualResult = QuineMcCluskeyAlgorithm.compute(inputDNF, inputDontCareCondition);
-    assertThat(checkEquivalenceModuloDCC(expectedResult,actualResult,inputDontCareCondition)).isTrue();
-  }
-
-  @Test
-  public void testWithDontCareNothingIrrelevant() throws ParserException {
-    final FormulaFactory factory = new FormulaFactory();
-    final PropositionalParser parser = new PropositionalParser(factory);
-    final Formula inputDNF = parser.parse("c & ~d | ~a & b & ~d | ~a & b & c | a & ~b & c | a & ~b & ~d | ~a & ~b & ~c & d");
-    final Formula inputDontCareCondition = factory.falsum();
-    final Formula actualResult = QuineMcCluskeyAlgorithm.compute(inputDNF, inputDontCareCondition);
-    assertThat(checkEquivalenceModuloDCC(inputDNF,actualResult,inputDontCareCondition)).isTrue();
-  }
-
-  @Test
-  public void testQMCwithDontCareExclusionClass() throws ParserException {
-    final FormulaFactory factory = new FormulaFactory();
-    final PropositionalParser parser = new PropositionalParser(factory);
-    final Formula inputDNF = parser.parse("c & ~d | ~a & b & ~d | ~a & b & c | a & ~b & c | a & ~b & ~d | ~a & ~b & ~c & d");
-    final Formula inputDontCareCondition = factory.amo(factory.variable("b"),factory.variable("c")).negate();
-    final Formula expectedResult = parser.parse("~a & ~b & ~c & d | ~a & b & ~d | a & ~b & ~d | a & c | c & ~d");
-    final Formula actualResult = QuineMcCluskeyAlgorithm.compute(inputDNF, inputDontCareCondition);
-    assertThat(checkEquivalenceModuloDCC(expectedResult,actualResult,inputDontCareCondition)).isTrue();
-  }
-
-  @Test
-  public void testQMCwithDontCareExoClass() throws ParserException {
-    final FormulaFactory factory = new FormulaFactory();
-    final PropositionalParser parser = new PropositionalParser(factory);
-    final Formula inputDNF = parser.parse("c & ~d | ~a & b & ~d | ~a & b & c | a & ~b & c | a & ~b & ~d | ~a & ~b & ~c & d");
-    final Formula inputDontCareCondition = factory.exo(factory.variable("b"),factory.variable("c")).negate();
-    final Formula expectedResult = parser.parse("~a & ~d | c & a");
-    final Formula actualResult = QuineMcCluskeyAlgorithm.compute(inputDNF, inputDontCareCondition);
-    assertThat(checkEquivalenceModuloDCC(expectedResult,actualResult,inputDontCareCondition)).isTrue();
-  }
-
-  static Term getTerm(final String string, final FormulaFactory f) throws ParserException {
-    final List<Literal> literals = new ArrayList<>();
-    final PropositionalParser p = new PropositionalParser(f);
-    for (final String var : string.split(" "))
-      literals.add((Literal) p.parse(var));
-    return convertToTerm(literals, f, f.falsum());
-  }
-
-  private static boolean checkEquivalenceModuloDCC(Formula expected, Formula actual, Formula dontCareCondition) {
-    FormulaFactory factory = expected.factory();
-    return factory.equivalence( //We check the equivalence of two things
-        factory.and(dontCareCondition.negate(), actual), //since the area covered by the DCC is irrelevant, we remove that from the equivalence check by just setting it false
-        factory.and(dontCareCondition.negate(), expected)) //in both formulas
-        .holds(new TautologyPredicate(factory));
-  }
-=======
-    @Test
-    public void testSimple1() throws ParserException {
-        final FormulaFactory f = new FormulaFactory();
-        final PropositionalParser p = new PropositionalParser(f);
-        final Formula formula = p.parse("(~a & ~b & ~c) | (~a & ~b & c) | (~a & b & ~c) | (a & ~b & c) | (a & b & ~c) | (a & b & c)");
-        final Formula dnf = QuineMcCluskeyAlgorithm.compute(formula);
-        assertThat(dnf.holds(new DNFPredicate())).isTrue();
-        assertThat(f.equivalence(formula, dnf).holds(new TautologyPredicate(f))).isTrue();
-    }
-
-    @Test
-    public void testSimple2() throws ParserException {
-        final FormulaFactory f = new FormulaFactory();
-        final PropositionalParser p = new PropositionalParser(f);
-        final Formula formula = p.parse("(~a & ~b & ~c) | (~a & b & ~c) | (a & ~b & c) | (a & b & c)");
-        final Formula dnf = QuineMcCluskeyAlgorithm.compute(formula);
-        assertThat(dnf.holds(new DNFPredicate())).isTrue();
-        assertThat(f.equivalence(formula, dnf).holds(new TautologyPredicate(f))).isTrue();
-    }
-
-    /**
-     * Example from <a href="https://github.com/logic-ng/LogicNG/issues/15">issue 15</a>.
-     * Ensure only original formula variables are returned, i.e., no auxiliary variables are returned.
-     * @throws ParserException if any malformed formula is encountered
-     */
-    @Test
-    public void testSimple3() throws ParserException {
-        final FormulaFactory f = new FormulaFactory();
-        final PropositionalParser p = new PropositionalParser(f);
-        final Formula formula = p.parse("~5 & ~4 & 3 & 2 & 1 | ~3 & ~7 & ~2 & 1 | ~6 & 1 & ~3 & 2 | ~9 & 6 & 8 & ~1 | 3 & 4 & 2 & 1 | ~2 & 7 & 1 | ~10 & ~8 & ~1");
-        final Formula dnf = QuineMcCluskeyAlgorithm.compute(formula);
-        assertThat(dnf.holds(new DNFPredicate())).isTrue();
-        assertThat(f.equivalence(formula, dnf).holds(new TautologyPredicate(f))).isTrue();
-        assertThat(formula.variables()).containsAll(dnf.variables());
-    }
-
-    @Test
-    public void testLarge1() throws ParserException {
-        final FormulaFactory f = new FormulaFactory();
-        final PropositionalParser p = new PropositionalParser(f);
-        final Formula formula = p.parse("A => B & ~((D | E | I | J) & ~K) & L");
-        final Formula dnf = QuineMcCluskeyAlgorithm.compute(formula);
-        assertThat(dnf.holds(new DNFPredicate())).isTrue();
-        assertThat(f.equivalence(formula, dnf).holds(new TautologyPredicate(f))).isTrue();
-    }
-
-    @Test
-    public void testLarge2() throws ParserException, IOException {
-        final FormulaFactory f = new FormulaFactory();
-        final Formula formula = FormulaReader.readPseudoBooleanFormula("src/test/resources/formulas/large_formula.txt", f);
-        final SATSolver solver = MiniSat.miniSat(f);
-        solver.add(formula);
-        final List<Assignment> models = solver.enumerateAllModels(Arrays.asList(
-                f.variable("v111"),
-                f.variable("v410"),
-                f.variable("v434"),
-                f.variable("v35"),
-                f.variable("v36"),
-                f.variable("v78"),
-                f.variable("v125"),
-                f.variable("v125"),
-                f.variable("v58"),
-                f.variable("v61")));
-        final List<Formula> operands = new ArrayList<>(models.size());
-        for (final Assignment model : models) {
+    for (final Assignment model : models){
             operands.add(model.formula(f));
         }
         final Formula canonicalDNF = f.or(operands);
@@ -532,37 +172,6 @@
     }
 
     @Test
-    public void testLarge3() throws ParserException, IOException {
-        final FormulaFactory f = new FormulaFactory();
-        final Formula formula = FormulaReader.readPseudoBooleanFormula("src/test/resources/formulas/large_formula.txt", f);
-        final SATSolver solver = MiniSat.miniSat(f);
-        solver.add(formula);
-        final List<Assignment> models = solver.enumerateAllModels(Arrays.asList(
-                f.variable("v111"),
-                f.variable("v410"),
-                f.variable("v434"),
-                f.variable("v35"),
-                f.variable("v36"),
-                f.variable("v78"),
-                f.variable("v125"),
-                f.variable("v125"),
-                f.variable("v58"),
-                f.variable("v27"),
-                f.variable("v462"),
-                f.variable("v463"),
-                f.variable("v280"),
-                f.variable("v61")));
-        final List<Formula> operands = new ArrayList<>(models.size());
-        for (final Assignment model : models) {
-            operands.add(model.formula(f));
-        }
-        final Formula canonicalDNF = f.or(operands);
-        final Formula dnf = QuineMcCluskeyAlgorithm.compute(models, f);
-        assertThat(dnf.holds(new DNFPredicate())).isTrue();
-        assertThat(f.equivalence(canonicalDNF, dnf).holds(new TautologyPredicate(f))).isTrue();
-    }
-
-    @Test
     public void testConvertToTerm() throws ParserException {
         final FormulaFactory f = new FormulaFactory();
         final PropositionalParser p = new PropositionalParser(f);
@@ -570,17 +179,17 @@
         final List<Literal> minterm2 = Arrays.asList(f.literal("A", true), f.literal("B", false), f.literal("C", true));
         final List<Literal> minterm3 = Arrays.asList(f.literal("A", false), f.literal("B", false), f.literal("C", false));
 
-        assertThat(convertToTerm(minterm1, f).bits()).isEqualTo(new Tristate[]{Tristate.TRUE, Tristate.TRUE, Tristate.TRUE});
-        assertThat(convertToTerm(minterm2, f).bits()).isEqualTo(new Tristate[]{Tristate.TRUE, Tristate.FALSE, Tristate.TRUE});
-        assertThat(convertToTerm(minterm3, f).bits()).isEqualTo(new Tristate[]{Tristate.FALSE, Tristate.FALSE, Tristate.FALSE});
-
-        assertThat(convertToTerm(minterm1, f).minterms()).isEqualTo(Collections.singletonList(p.parse("A & B & C")));
-        assertThat(convertToTerm(minterm2, f).minterms()).isEqualTo(Collections.singletonList(p.parse("A & ~B & C")));
-        assertThat(convertToTerm(minterm3, f).minterms()).isEqualTo(Collections.singletonList(p.parse("~A & ~B & ~C")));
-
-        assertThat(convertToTerm(minterm1, f).termClass()).isEqualTo(3);
-        assertThat(convertToTerm(minterm2, f).termClass()).isEqualTo(2);
-        assertThat(convertToTerm(minterm3, f).termClass()).isEqualTo(0);
+        assertThat(convertToTerm(minterm1, f, f.falsum()).bits()).isEqualTo(new Tristate[]{Tristate.TRUE, Tristate.TRUE, Tristate.TRUE});
+        assertThat(convertToTerm(minterm2, f, f.falsum()).bits()).isEqualTo(new Tristate[]{Tristate.TRUE, Tristate.FALSE, Tristate.TRUE});
+        assertThat(convertToTerm(minterm3, f, f.falsum()).bits()).isEqualTo(new Tristate[]{Tristate.FALSE, Tristate.FALSE, Tristate.FALSE});
+
+        assertThat(convertToTerm(minterm1, f, f.falsum()).minterms()).isEqualTo(Collections.singletonList(p.parse("A & B & C")));
+        assertThat(convertToTerm(minterm2, f, f.falsum()).minterms()).isEqualTo(Collections.singletonList(p.parse("A & ~B & C")));
+        assertThat(convertToTerm(minterm3, f, f.falsum()).minterms()).isEqualTo(Collections.singletonList(p.parse("~A & ~B & ~C")));
+
+        assertThat(convertToTerm(minterm1, f, f.falsum()).termClass()).isEqualTo(3);
+        assertThat(convertToTerm(minterm2, f, f.falsum()).termClass()).isEqualTo(2);
+        assertThat(convertToTerm(minterm3, f, f.falsum()).termClass()).isEqualTo(0);
     }
 
     @Test
@@ -781,13 +390,74 @@
         assertThat(notADNF).isEqualTo(f.literal("a", false));
     }
 
-    static Term getTerm(final String string, final FormulaFactory f) throws ParserException {
-        final List<Literal> literals = new ArrayList<>();
-        final PropositionalParser p = new PropositionalParser(f);
-        for (final String var : string.split(" ")) {
+    @Test
+  public void testWithDontCare() throws ParserException {
+    final FormulaFactory factory = new FormulaFactory();
+    final PropositionalParser parser = new PropositionalParser(factory);
+    final Formula inputDNF = parser.parse("c & ~d | ~a & b & ~d | ~a & b & c | a & ~b & c | a & ~b & ~d | ~a & ~b & ~c & d");
+    final Formula inputDontCareCondition = parser.parse("b & c");
+    final Formula expectedResult = parser.parse("~a & ~b & ~c & d | ~a & b & ~d | a & ~b & ~d | a & c | c & ~d");
+    final Formula actualResult = QuineMcCluskeyAlgorithm.compute(inputDNF, inputDontCareCondition);
+    assertThat(checkEquivalenceModuloDCC(expectedResult,actualResult,inputDontCareCondition)).isTrue();
+  }
+
+  @Test
+  public void testWithDontCareEverythingIrrelevant() throws ParserException {
+    final FormulaFactory factory = new FormulaFactory();
+    final PropositionalParser parser = new PropositionalParser(factory);
+    final Formula inputDNF = parser.parse("c & ~d | ~a & b & ~d | ~a & b & c | a & ~b & c | a & ~b & ~d | ~a & ~b & ~c & d");
+    final Formula inputDontCareCondition = factory.verum();
+    final Formula expectedResult = factory.verum();
+    final Formula actualResult = QuineMcCluskeyAlgorithm.compute(inputDNF, inputDontCareCondition);
+    assertThat(checkEquivalenceModuloDCC(expectedResult,actualResult,inputDontCareCondition)).isTrue();
+  }
+
+  @Test
+  public void testWithDontCareNothingIrrelevant() throws ParserException {
+    final FormulaFactory factory = new FormulaFactory();
+    final PropositionalParser parser = new PropositionalParser(factory);
+    final Formula inputDNF = parser.parse("c & ~d | ~a & b & ~d | ~a & b & c | a & ~b & c | a & ~b & ~d | ~a & ~b & ~c & d");
+    final Formula inputDontCareCondition = factory.falsum();
+    final Formula actualResult = QuineMcCluskeyAlgorithm.compute(inputDNF, inputDontCareCondition);
+    assertThat(checkEquivalenceModuloDCC(inputDNF,actualResult,inputDontCareCondition)).isTrue();
+  }
+
+  @Test
+  public void testQMCwithDontCareExclusionClass() throws ParserException {
+    final FormulaFactory factory = new FormulaFactory();
+    final PropositionalParser parser = new PropositionalParser(factory);
+    final Formula inputDNF = parser.parse("c & ~d | ~a & b & ~d | ~a & b & c | a & ~b & c | a & ~b & ~d | ~a & ~b & ~c & d");
+    final Formula inputDontCareCondition = factory.amo(factory.variable("b"),factory.variable("c")).negate();
+    final Formula expectedResult = parser.parse("~a & ~b & ~c & d | ~a & b & ~d | a & ~b & ~d | a & c | c & ~d");
+    final Formula actualResult = QuineMcCluskeyAlgorithm.compute(inputDNF, inputDontCareCondition);
+    assertThat(checkEquivalenceModuloDCC(expectedResult,actualResult,inputDontCareCondition)).isTrue();
+  }
+
+  @Test
+  public void testQMCwithDontCareExoClass() throws ParserException {
+    final FormulaFactory factory = new FormulaFactory();
+    final PropositionalParser parser = new PropositionalParser(factory);
+    final Formula inputDNF = parser.parse("c & ~d | ~a & b & ~d | ~a & b & c | a & ~b & c | a & ~b & ~d | ~a & ~b & ~c & d");
+    final Formula inputDontCareCondition = factory.exo(factory.variable("b"),factory.variable("c")).negate();
+    final Formula expectedResult = parser.parse("~a & ~d | c & a");
+    final Formula actualResult = QuineMcCluskeyAlgorithm.compute(inputDNF, inputDontCareCondition);
+    assertThat(checkEquivalenceModuloDCC(expectedResult,actualResult,inputDontCareCondition)).isTrue();
+  }
+
+  static Term getTerm(final String string, final FormulaFactory f) throws ParserException {
+    final List<Literal> literals = new ArrayList<>();
+    final PropositionalParser p = new PropositionalParser(f);
+    for (final String var : string.split(" ")){
             literals.add((Literal) p.parse(var));
         }
-        return convertToTerm(literals, f);
-    }
->>>>>>> 2ac85ebc
+        return convertToTerm(literals, f, f.falsum());
+  }
+
+  private static boolean checkEquivalenceModuloDCC(Formula expected, Formula actual, Formula dontCareCondition) {
+    FormulaFactory factory = expected.factory();
+    return factory.equivalence( //We check the equivalence of two things
+        factory.and(dontCareCondition.negate(), actual), //since the area covered by the DCC is irrelevant, we remove that from the equivalence check by just setting it false
+        factory.and(dontCareCondition.negate(), expected)) //in both formulas
+        .holds(new TautologyPredicate(factory));
+    }
 }