package org.logicng.solvers.functions;

import static org.assertj.core.api.Assertions.assertThat;

import org.junit.jupiter.api.Test;
import org.junit.jupiter.params.ParameterizedTest;
import org.junit.jupiter.params.provider.MethodSource;
import org.logicng.LongRunningTag;
import org.logicng.datastructures.Assignment;
import org.logicng.datastructures.Model;
import org.logicng.formulas.Formula;
import org.logicng.formulas.FormulaFactory;
import org.logicng.formulas.Literal;
import org.logicng.formulas.Variable;
import org.logicng.io.parsers.ParserException;
import org.logicng.solvers.MiniSat;
import org.logicng.solvers.SATSolver;
import org.logicng.solvers.functions.splitvariablesprovider.LeastCommonVariablesProvider;
import org.logicng.solvers.functions.splitvariablesprovider.MostCommonVariablesProvider;
import org.logicng.solvers.functions.splitvariablesprovider.SplitVariableProvider;
import org.logicng.util.FormulaRandomizer;
import org.logicng.util.FormulaRandomizerConfig;

import java.util.ArrayList;
import java.util.Arrays;
import java.util.Collection;
import java.util.HashSet;
import java.util.List;
import java.util.Set;
import java.util.stream.Collectors;

/**
 * Units tests for {@link ModelEnumerationFunction}.
 * @version 2.4.0
 * @since 2.4.0
 */
public class ModelEnumerationFunctionRecursiveTest {

    private final FormulaFactory f;

    public ModelEnumerationFunctionRecursiveTest() {
        this.f = new FormulaFactory();
    }

    public static Collection<Object[]> splitProviders() {
        final List<Object[]> providers = new ArrayList<>();
<<<<<<< HEAD
        providers.add(new Object[]{null});
        providers.add(new Object[]{new LeastCommonVariableProvider()});
        providers.add(new Object[]{new MostCommonVariableProvider()});
=======
        providers.add(new Object[]{new LeastCommonVariablesProvider(.5)});
        providers.add(new Object[]{new MostCommonVariablesProvider(.5)});
>>>>>>> 0ed2cbf4
        return providers;
    }

    @ParameterizedTest
    @MethodSource("splitProviders")
    public void testSimple1(final SplitVariableProvider splitProvider) throws ParserException {
        final SATSolver solver = MiniSat.miniSat(this.f);
        solver.add(this.f.parse("A & (B | C)"));
        final List<Model> models = solver.execute(ModelEnumerationFunctionRecursive.builder()
                .splitVariableProvider(splitProvider)
                .build());
        assertThat(toSets(models)).containsExactlyInAnyOrder(
                set(this.f.variable("A"), this.f.variable("B"), this.f.variable("C")),
                set(this.f.variable("A"), this.f.variable("B"), this.f.literal("C", false)),
                set(this.f.variable("A"), this.f.literal("B", false), this.f.variable("C"))
        );
    }

    @ParameterizedTest
    @MethodSource("splitProviders")
    public void testSimple2(final SplitVariableProvider splitProvider) throws ParserException {
        final SATSolver solver = MiniSat.miniSat(this.f);
        solver.add(this.f.parse("(~A | C) & (~B | C)"));
        final List<Model> models = solver.execute(ModelEnumerationFunctionRecursive.builder()
                .splitVariableProvider(splitProvider)
                .build());
        assertThat(models).hasSize(5);
    }

    @ParameterizedTest
    @MethodSource("splitProviders")
    public void testMultipleModelEnumeration(final SplitVariableProvider splitProvider) throws ParserException {
        final SATSolver solver = MiniSat.miniSat(this.f);
        solver.add(this.f.parse("(~A | C) & (~B | C)"));
        final ModelEnumerationFunctionRecursive meFunction = ModelEnumerationFunctionRecursive.builder()
                .splitVariableProvider(splitProvider)
                .build();
        final List<Model> firstRun = solver.execute(meFunction);
        final List<Model> secondRun = solver.execute(meFunction);
        assertThat(firstRun).hasSize(5);
        assertThat(toSets(firstRun)).containsExactlyInAnyOrderElementsOf(toSets(secondRun));
    }

    @ParameterizedTest
    @MethodSource("splitProviders")
    public void testModelEnumerationWithAdditionalVariables(final SplitVariableProvider splitProvider) throws ParserException {
        final SATSolver solver = MiniSat.miniSat(this.f);
        solver.add(this.f.parse("A | B | C | D | E"));
        final Variable a = this.f.variable("A");
        final Variable b = this.f.variable("B");
        final Variable c = this.f.variable("C");
        final List<Model> models = solver.execute(ModelEnumerationFunctionRecursive.builder()
                .splitVariableProvider(splitProvider)
                .variables(Arrays.asList(a, b))
                .additionalVariables(Arrays.asList(b, c)).build());
        for (final Model model : models) {
            final List<Variable> variables = model.getLiterals().stream().map(Literal::variable).collect(Collectors.toList());
            assertThat(variables).contains(b, c);
        }
    }

    @Test
    @LongRunningTag
    public void testRecursives() {
        for (int i = 1; i <= 100; i++) {
            final FormulaRandomizer randomizer = new FormulaRandomizer(this.f, FormulaRandomizerConfig.builder().seed(i).numVars(15).build());
            final Formula formula = randomizer.formula(3);

            final SATSolver solver = MiniSat.miniSat(this.f);
            solver.add(formula);

            // no split
            final List<Assignment> modelsNoSplit = solver.execute(ModelEnumerationFunction.builder().build());

            // recursive call: least common vars
            final List<Model> models1 =
                    solver.execute(ModelEnumerationFunctionRecursive.builder().splitVariableProvider(new LeastCommonVariablesProvider(0.5)).build());

            // recursive call: most common vars
            final List<Model> models2 =
                    solver.execute(ModelEnumerationFunctionRecursive.builder().splitVariableProvider(new MostCommonVariablesProvider(0.5)).build());

            assertThat(models1.size()).isEqualTo(modelsNoSplit.size());
            assertThat(models2.size()).isEqualTo(modelsNoSplit.size());

            final List<Set<Literal>> setNoSplit = getSetForAssignments(modelsNoSplit);
            assertThat(setNoSplit).containsExactlyInAnyOrderElementsOf(toSets(models1));
            assertThat(setNoSplit).containsExactlyInAnyOrderElementsOf(toSets(models2));
        }
    }

    // @Test
    // public void testAdditionalVariables() {
    //    final SATSolver solver = MiniSat.miniSat(this.f);
    //
    //    for (int i = 1; i <= 1000; i++) {
    //        // given
    //        final FormulaRandomizer randomizer = new FormulaRandomizer(f, FormulaRandomizerConfig.builder().seed(i).build());
    //        final Formula formula = randomizer.formula(10);
    //        solver.add(formula);
    //
    //        final List<Variable> varsFormula = new ArrayList<>(formula.variables());
    //        final int numberOfVars = formula.variables().size();
    //        final int minNumberOfVars = (int) Math.ceil(numberOfVars / (double) 3) + 2;
    //        final SortedSet<Variable> pmeVars = new TreeSet<>(varsFormula.subList(0, minNumberOfVars));
    //
    //        final int additionalVarsStart = 2 * minNumberOfVars;
    //        final SortedSet<Variable> additionalVars = new TreeSet<>(varsFormula.subList(additionalVarsStart, varsFormula.size()));
    //
    //        // when
    //        final long t1 = System.currentTimeMillis();
    //        final List<Assignment> models1 = solver.execute(ModelEnumerationFunction.builder().variables(pmeVars).additionalVariables(additionalVars).build
    //        ());
    //        final long t1a = System.currentTimeMillis();
    //
    //        final long timeNoSplit = t1a - t1;
    //        System.out.println("\nSeed: " + i);
    //        if (models1.size() < 10) {
    //            continue;
    //        }
    //
    //        System.out.println("Number of combinations: " + models1.size());
    //        System.out.println("Time no split: " + timeNoSplit);
    //
    //        final long t2 = System.currentTimeMillis();
    //        final List<Assignment> models2 =
    //                solver.execute(
    //                        ModelEnumerationFunction.builder().splitVariableProvider(new LeastCommonVariableProvider(this.f, 3, 50, 70)).variables(pmeVars)
    //                                .additionalVariables(additionalVars).build());
    //
    //        final long t3 = System.currentTimeMillis();
    //        final long timeSplit = t3 - t2;
    //
    //        System.out.println("Time split: " + timeSplit);
    //
    //        final List<Assignment> updatedModels1 = restrictAssignmentsToPmeVars(pmeVars, models1);
    //        final List<Assignment> updatedModels2 = restrictAssignmentsToPmeVars(pmeVars, models2);
    //
    //        assertThat(models1.size()).isEqualTo(models2.size());
    //        assertThat(updatedModels1).containsExactlyInAnyOrderElementsOf(updatedModels2);
    //    }
    // }

    private List<Set<Literal>> toSets(final List<Model> models) {
        return models.stream().map(x -> new HashSet<>(x.getLiterals())).collect(Collectors.toList());
    }

    private List<Set<Literal>> getSetForAssignments(final List<Assignment> models) {
        return models.stream().map(x -> new HashSet<>(x.literals())).collect(Collectors.toList());
    }

    private Set<Literal> set(final Literal... literals) {
        return new HashSet<>(Arrays.asList(literals));
    }

}<|MERGE_RESOLUTION|>--- conflicted
+++ resolved
@@ -44,14 +44,9 @@
 
     public static Collection<Object[]> splitProviders() {
         final List<Object[]> providers = new ArrayList<>();
-<<<<<<< HEAD
         providers.add(new Object[]{null});
         providers.add(new Object[]{new LeastCommonVariableProvider()});
         providers.add(new Object[]{new MostCommonVariableProvider()});
-=======
-        providers.add(new Object[]{new LeastCommonVariablesProvider(.5)});
-        providers.add(new Object[]{new MostCommonVariablesProvider(.5)});
->>>>>>> 0ed2cbf4
         return providers;
     }
 
