--- conflicted
+++ resolved
@@ -3,6 +3,7 @@
 import static org.assertj.core.api.Assertions.assertThat;
 
 import org.junit.jupiter.api.Test;
+import org.logicng.LongRunningTag;
 import org.logicng.datastructures.Assignment;
 import org.logicng.datastructures.Model;
 import org.logicng.formulas.Formula;
@@ -16,6 +17,8 @@
 import org.logicng.solvers.MiniSat;
 import org.logicng.solvers.SATSolver;
 import org.logicng.solvers.functions.splitVariableProvider.LeastCommonVariableProvider;
+import org.logicng.solvers.functions.splitVariableProvider.MostCommonVariableProvider;
+import org.logicng.solvers.functions.splitVariableProvider.RandomSplitVariableProvider;
 import org.logicng.util.FormulaRandomizer;
 import org.logicng.util.FormulaRandomizerConfig;
 
@@ -26,11 +29,7 @@
 import java.util.HashSet;
 import java.util.List;
 import java.util.SortedSet;
-<<<<<<< HEAD
-import java.util.TreeSet;
 import java.util.stream.Collectors;
-=======
->>>>>>> cc06c5bb
 
 /**
  * Units tests for {@link ModelEnumerationFunction}.
@@ -69,261 +68,75 @@
         assertThat(models).extracting(Assignment::fastEvaluable).containsOnly(true);
     }
 
-<<<<<<< HEAD
     @Test
+    @LongRunningTag
     public void testRecursives() {
         for (int i = 1; i <= 100; i++) {
-            final FormulaRandomizer randomizer = new FormulaRandomizer(f, FormulaRandomizerConfig.builder().seed(i).numVars(3).build());
-            final Formula formula = randomizer.formula(2);
-            final int numberOfVars = formula.variables().size();
-
-            System.out.println("Seed: " + i);
-            System.out.println("Formula:" + formula);
+            final FormulaRandomizer randomizer = new FormulaRandomizer(f, FormulaRandomizerConfig.builder().seed(i).numVars(15).build());
+            final Formula formula = randomizer.formula(3);
 
             final SATSolver solver = MiniSat.miniSat(this.f);
             solver.add(formula);
 
             // no split
-            final List<Model> modelsNoSplit = solver.execute(ModelEnumerationFunctionModel.builder().build());
-            System.out.println("Models no split: " + modelsNoSplit);
-
-            // if (numberOfVars < 12) {
-            //     continue;
-            // }
-
+            final List<Assignment> modelsNoSplit = solver.execute(ModelEnumerationFunction.builder().build());
 
             // recursive call: least common vars
             final List<Model> models1 =
-                    solver.execute(ModelEnumerationFunctionRecursive.builder().splitVariableProvider(new LeastCommonVariableProvider(this.f)).build());
-            // if (models1.size() < 10000 || models1.size() > 500000) {
-            //     continue;
-            // }
+                    solver.execute(ModelEnumerationFunctionRecursive.builder().splitVariableProvider(new LeastCommonVariableProvider()).build());
 
             // recursive call: most common vars
             final List<Model> models2 =
-                    solver.execute(ModelEnumerationFunctionRecursive.builder().splitVariableProvider(new MostCommonVariableProvider(this.f)).build());
+                    solver.execute(ModelEnumerationFunctionRecursive.builder().splitVariableProvider(new MostCommonVariableProvider()).build());
 
             // recursive call: random vars
             final List<Model> models3 =
-                    solver.execute(ModelEnumerationFunctionRecursive.builder().splitVariableProvider(new RandomSplitVariableProvider(this.f)).build());
-
+                    solver.execute(ModelEnumerationFunctionRecursive.builder().splitVariableProvider(new RandomSplitVariableProvider()).build());
 
             assertThat(models1.size()).isEqualTo(modelsNoSplit.size());
             assertThat(models2.size()).isEqualTo(modelsNoSplit.size());
             assertThat(models3.size()).isEqualTo(modelsNoSplit.size());
 
-
-            System.out.println("Models 1: " + models1.size());
-            System.out.println("Models split: " + models1);
-
-            final List<HashSet<Literal>> setNoSplit = getSetForModel(modelsNoSplit);
-
-            assertThat(setNoSplit).containsExactlyInAnyOrderElementsOf(getSetForModel(models1));
-            assertThat(setNoSplit).containsExactlyInAnyOrderElementsOf(getSetForModel(models2));
-            assertThat(setNoSplit).containsExactlyInAnyOrderElementsOf(getSetForModel(models3));
+            final List<HashSet<Literal>> setNoSplit = getSetForAssignments(modelsNoSplit);
+            assertThat(setNoSplit).containsExactlyInAnyOrderElementsOf(getSetForModels(models1));
+            assertThat(setNoSplit).containsExactlyInAnyOrderElementsOf(getSetForModels(models2));
+            assertThat(setNoSplit).containsExactlyInAnyOrderElementsOf(getSetForModels(models3));
         }
     }
 
-    private List<HashSet<Literal>> getSetForModel(final List<Model> models) {
+    private List<HashSet<Literal>> getSetForModels(final List<Model> models) {
         return models.stream().map(x -> new HashSet<>(x.getLiterals())).collect(Collectors.toList());
     }
 
-
-    @Test
-    public void testMeWithSplitAllProviders() throws IOException {
-        final BufferedWriter fw = new BufferedWriter(new FileWriter("testMeWithSplit.csv"));
-        fw.write("seed;depth;#vars;#combinations;time no split;time split lc (ms);time split mc (ms);time split random (ms);time split fixed (ms);formula");
-        fw.newLine();
-        for (int i = 1; i <= 100; i++) {
-            final FormulaRandomizer randomizer = new FormulaRandomizer(f, FormulaRandomizerConfig.builder().seed(i).build());
-            final Formula formula = randomizer.formula(3);
-            final int numberOfVars = formula.variables().size();
-            if (numberOfVars < 12) {
-                continue;
-            }
-            final SATSolver solver = MiniSat.miniSat(this.f);
-            solver.add(formula);
-
-            // least common vars
-            final long t1 = System.currentTimeMillis();
-            final List<Model> models1 =
-                    solver.execute(ModelEnumerationFunctionModel.builder().splitVariableProvider(new LeastCommonVariableProvider(this.f)).build());
-            final long t1a = System.currentTimeMillis();
-            if (models1.size() > 500000 || models1.size() < 10000) {
-                continue;
-            }
-            final long t2 = System.currentTimeMillis();
-
-            // most common vars
-            final List<Model> models2 =
-                    solver.execute(ModelEnumerationFunctionModel.builder().splitVariableProvider(new MostCommonVariableProvider(this.f)).build());
-            final long t3 = System.currentTimeMillis();
-
-            // random vars
-            final List<Model> models3 =
-                    solver.execute(ModelEnumerationFunctionModel.builder().splitVariableProvider(new RandomSplitVariableProvider(this.f)).build());
-            final long t4 = System.currentTimeMillis();
-
-            // fixed number of vars. Here replaced by random split vars.
-            // final List<Variable> varsFormula = new ArrayList<>(formula.variables());
-            // final int minNumberOfVars = (int) Math.ceil(numberOfVars / (double) 2);
-            // final SortedSet<Variable> splitVars = new TreeSet<>(varsFormula.subList(0, minNumberOfVars));
-            final SplitVariableProvider splitVariableProvider = new RandomSplitVariableProvider(this.f);
-            final long t5 = System.currentTimeMillis();
-            final List<Model> models4 =
-                    solver.execute(ModelEnumerationFunctionModel.builder().splitVariableProvider(splitVariableProvider).build());
-            final long t6 = System.currentTimeMillis();
-
-            // no split
-            final List<Model> models5 = solver.execute(ModelEnumerationFunctionModel.builder().build());
-            final long t7 = System.currentTimeMillis();
-
-            final long timeLc = t1a - t1;
-            final long timeMc = t3 - t2;
-            final long timeRandom = t4 - t3;
-            final long timeFixed = t6 - t5;
-            final long timeNoSplit = t7 - t6;
-
-            System.out.println("\nSeed: " + i);
-            System.out.println("Number of combinations: " + models1.size());
-            System.out.println("Time least common vars: " + timeLc);
-            System.out.println("Time most common vars: " + timeMc);
-            System.out.println("Time random vars: " + timeRandom);
-            System.out.println("Time fixed number of vars: " + timeFixed);
-            System.out.println("Time no split: " + timeNoSplit);
-
-            assertThat(models1.size()).isEqualTo(models5.size());
-            assertThat(models2.size()).isEqualTo(models5.size());
-            assertThat(models3.size()).isEqualTo(models5.size());
-            assertThat(models4.size()).isEqualTo(models5.size());
-
-            assertThat(models5).containsExactlyInAnyOrderElementsOf(models1);
-            assertThat(models5).containsExactlyInAnyOrderElementsOf(models2);
-            assertThat(models5).containsExactlyInAnyOrderElementsOf(models3);
-            assertThat(models5).containsExactlyInAnyOrderElementsOf(models4);
-
-            final int depth = formula.apply(new FormulaDepthFunction());
-            final String resultString =
-                    String.format("%d;%d;%d;%d;%d;%d;%d;%d;%d;%s", i, depth, numberOfVars, models1.size(), timeNoSplit, timeLc, timeMc, timeRandom,
-                            timeFixed, formula);
-            fw.write(resultString);
-            fw.newLine();
-            fw.flush();
-        }
+    private List<HashSet<Literal>> getSetForAssignments(final List<Assignment> models) {
+        return models.stream().map(x -> new HashSet<>(x.literals())).collect(Collectors.toList());
     }
 
-    @Test
-    public void testPme() throws IOException {
-        final BufferedWriter fw = new BufferedWriter(new FileWriter("pme.csv"));
-        fw.write("seed;depth;#vars formula;# vars pme;#combinations;time no split (ms);time split (ms);formula");
-        fw.newLine();
-        final SATSolver solver = MiniSat.miniSat(this.f);
-        final SolverState initialState = solver.saveState();
-        for (int i = 1; i <= 100; i++) {
-            solver.loadState(initialState);
-            final FormulaRandomizer randomizer = new FormulaRandomizer(f, FormulaRandomizerConfig.builder().seed(i).build());
-            final Formula formula = randomizer.formula(6);
-            solver.add(formula);
-
-            final List<Variable> varsFormula = new ArrayList<>(formula.variables());
-            final int numberOfVars = formula.variables().size();
-            final int minNumberOfVars = (int) Math.ceil(numberOfVars / (double) 2) + 2;
-            final SortedSet<Variable> pmeVars = new TreeSet<>(varsFormula.subList(0, minNumberOfVars));
-
-            // when
-            final long t1 = System.currentTimeMillis();
-            final List<Model> models1 = solver.execute(ModelEnumerationFunctionModel.builder().variables(pmeVars).build());
-            final long t1a = System.currentTimeMillis();
-            if (models1.size() < 100) {
-                continue;
-            }
-
-            final long timeNoSplit = t1a - t1;
-            System.out.println("\nSeed: " + i);
-            System.out.println("Number of combinations no split: " + models1.size());
-            System.out.println("Time no split: " + timeNoSplit);
-
-            final long t2 = System.currentTimeMillis();
-            final List<Model> models2 =
-                    solver.execute(
-                            ModelEnumerationFunctionModel.builder().splitVariableProvider(new LeastCommonVariableProvider(this.f)).variables(pmeVars).build());
-            final long t3 = System.currentTimeMillis();
-            final long timeSplit = t3 - t2;
-
-            System.out.println("Time split: " + timeSplit);
-            assertThat(models1.size()).isEqualTo(models2.size());
-            assertThat(models1).containsExactlyInAnyOrderElementsOf(models2);
-
-            final int depth = formula.apply(new FormulaDepthFunction());
-            final String resultString =
-                    String.format("%d;%d;%d;%d;%d;%d;%d;%s", i, depth, numberOfVars, pmeVars.size(), models2.size(), timeNoSplit, timeSplit, formula);
-            fw.write(resultString);
-            fw.newLine();
-            fw.flush();
-        }
-    }
-
-    @Test
-    public void testAdditionalVariables() throws IOException {
-        final BufferedWriter fw = new BufferedWriter(new FileWriter("additionalVars.csv"));
-        fw.write("seed;depth;#vars formula;# vars pme;#combinations;time no split (ms);time split (ms);formula");
-        fw.newLine();
-        final SATSolver solver = MiniSat.miniSat(this.f);
-
-        for (int i = 1; i <= 1000; i++) {
-            // given
-            final FormulaRandomizer randomizer = new FormulaRandomizer(f, FormulaRandomizerConfig.builder().seed(i).build());
-            final Formula formula = randomizer.formula(10);
-            solver.add(formula);
-
-            final List<Variable> varsFormula = new ArrayList<>(formula.variables());
-            final int numberOfVars = formula.variables().size();
-            final int minNumberOfVars = (int) Math.ceil(numberOfVars / (double) 3) + 2;
-            final SortedSet<Variable> pmeVars = new TreeSet<>(varsFormula.subList(0, minNumberOfVars));
-
-            final int additionalVarsStart = 2 * minNumberOfVars;
-            final SortedSet<Variable> additionalVars = new TreeSet<>(varsFormula.subList(additionalVarsStart, varsFormula.size()));
-
-            // when
-            final long t1 = System.currentTimeMillis();
-            final List<Assignment> models1 = solver.execute(ModelEnumerationFunction.builder().variables(pmeVars).additionalVariables(additionalVars).build());
-            final long t1a = System.currentTimeMillis();
-
-            final long timeNoSplit = t1a - t1;
-            System.out.println("\nSeed: " + i);
-            if (models1.size() < 10) {
-                continue;
-            }
-
-            System.out.println("Number of combinations: " + models1.size());
-            System.out.println("Time no split: " + timeNoSplit);
-
-            final long t2 = System.currentTimeMillis();
-            final List<Assignment> models2 =
-                    solver.execute(
-                            ModelEnumerationFunction.builder().splitVariableProvider(new LeastCommonVariableProvider(this.f, 3, 50, 70)).variables(pmeVars)
-                                    .additionalVariables(additionalVars).build());
-
-            final long t3 = System.currentTimeMillis();
-            final long timeSplit = t3 - t2;
-
-            System.out.println("Time split: " + timeSplit);
-
-            final List<Assignment> updatedModels1 = restrictAssignmentsToPmeVars(pmeVars, models1);
-            final List<Assignment> updatedModels2 = restrictAssignmentsToPmeVars(pmeVars, models2);
-
-            assertThat(models1.size()).isEqualTo(models2.size());
-            assertThat(updatedModels1).containsExactlyInAnyOrderElementsOf(updatedModels2);
-
-            final int depth = formula.apply(new FormulaDepthFunction());
-            final String resultString =
-                    String.format("%d;%d;%d;%d;%d;%d;%d;%s", i, depth, numberOfVars, pmeVars.size(), models1.size(), timeNoSplit, timeSplit, formula);
-            fw.write(resultString);
-            fw.newLine();
-            fw.flush();
-        }
-    }
-=======
+
+    // @Test
+    // public void testMeWithSplitAllProviders() throws IOException {
+    //     final BufferedWriter fw = new BufferedWriter(new FileWriter("testMeWithSplit.csv"));
+    //     fw.write("seed;depth;#vars;#combinations;time no split;time split lc (ms);time split mc (ms);time split random (ms);time split fixed (ms);formula");
+    //     fw.newLine();
+    //     for (int i = 1; i <= 100; i++) {
+    //         final FormulaRandomizer randomizer = new FormulaRandomizer(f, FormulaRandomizerConfig.builder().seed(i).build());
+    //         final Formula formula = randomizer.formula(3);
+    //         final int numberOfVars = formula.variables().size();
+    //         if (numberOfVars < 12) {
+    //             continue;
+    //         }
+    //         final SATSolver solver = MiniSat.miniSat(this.f);
+    //         solver.add(formula);
+    //
+    //         // least common vars
+    //         final long t1 = System.currentTimeMillis();
+    //         final List<Model> models1 =
+    //                 solver.execute(ModelEnumerationFunctionModel.builder().splitVariableProvider(new LeastCommonVariableProvider(this.f)).build());
+    //         final long t1a = System.currentTimeMillis();
+    //         if (models1.size() > 500000 || models1.size() < 10000) {
+    //             continue;
+    //         }
+    //         final long t2 = System.currentTimeMillis();
     //@Test
     //public void testMeWithSplitAllProviders() throws IOException {
     //    final BufferedWriter fw = new BufferedWriter(new FileWriter("testMeWithSplit.csv"));
@@ -441,7 +254,8 @@
     //        final long t2 = System.currentTimeMillis();
     //        final List<Model> models2 =
     //                solver.execute(
-    //                        ModelEnumerationFunctionModel.builder().splitVariableProvider(new LeastCommonVariableProvider(this.f)).variables(pmeVars).build());
+    //                        ModelEnumerationFunctionModel.builder().splitVariableProvider(new LeastCommonVariableProvider(this.f)).variables(pmeVars).build
+    //                        ());
     //        final long t3 = System.currentTimeMillis();
     //        final long timeSplit = t3 - t2;
     //
@@ -481,7 +295,8 @@
     //
     //        // when
     //        final long t1 = System.currentTimeMillis();
-    //        final List<Assignment> models1 = solver.execute(ModelEnumerationFunction.builder().variables(pmeVars).additionalVariables(additionalVars).build());
+    //        final List<Assignment> models1 = solver.execute(ModelEnumerationFunction.builder().variables(pmeVars).additionalVariables(additionalVars).build
+    //        ());
     //        final long t1a = System.currentTimeMillis();
     //
     //        final long timeNoSplit = t1a - t1;
@@ -518,7 +333,6 @@
     //        fw.flush();
     //    }
     //}
->>>>>>> cc06c5bb
 
     private List<Assignment> restrictAssignmentsToPmeVars(final SortedSet<Variable> pmeVars, final List<Assignment> models) {
         final List<Assignment> updatedModels = new ArrayList<>();
@@ -590,272 +404,251 @@
         }
     }
 
-<<<<<<< HEAD
-    @Test
-    public void testRecursivesFineTune() throws IOException {
-        final BufferedWriter fw = new BufferedWriter(new FileWriter("RecursivesStartingFrom300.csv"));
-        fw.write(
-                "seed;depth;#vars;#combinations;time original (ms);time recursive 300 (ms);recursive?;time recursive 400 " +
-                        "(ms);recursive?;time recursive 600 (ms);" +
-                        "recursive?;time recursive 800 (ms);recursive?;time recursive 1000 (ms);recursive?");
-        fw.newLine();
-        final SATSolver solver = MiniSat.miniSat(this.f);
-        for (int i = 1; i <= 1000; i++) {
-            final FormulaRandomizer randomizer = new FormulaRandomizer(f, FormulaRandomizerConfig.builder().seed(i).build());
-            final Formula formula = randomizer.formula(3);
-            final int numberOfVars = formula.variables().size();
-            if (numberOfVars < 10) {
-                continue;
-            }
-            solver.add(formula);
-
-            final ModelEnumerationHandler handler1 = new NumberOfModelsHandler(3000000);
-            final ModelEnumerationHandler handler2 = new NumberOfModelsHandler(3000000);
-            final ModelEnumerationHandler handler3 = new NumberOfModelsHandler(3000000);
-            final ModelEnumerationHandler handler4 = new NumberOfModelsHandler(3000000);
-            final ModelEnumerationHandler handler5 = new NumberOfModelsHandler(3000000);
-
-            // original
-            final ModelEnumerationFunctionModel originalModels =
-                    ModelEnumerationFunctionModel.builder().splitVariableProvider(new LeastCommonVariableProvider(this.f)).build();
-            final long time0 = System.currentTimeMillis();
-            final List<Model> models1 = solver.execute(originalModels);
-            final long time1 = System.currentTimeMillis();
-
-            if (models1.size() < 100000) {
-                solver.reset();
-                continue;
-            }
-            System.out.println("\nSeed: " + i);
-
-            // recursive 300
-            final ModelEnumerationFunctionRecursive recursive300 =
-                    ModelEnumerationFunctionRecursive.builder().splitVariableProvider(new LeastCommonVariableProvider(this.f))
-                            .maxNumberOfVarsForSplit(300).build();
-            final long time100 = System.currentTimeMillis();
-            final List<Model> models300 = solver.execute(recursive300);
-            final long time10 = System.currentTimeMillis();
-
-            // recursive 400
-            final ModelEnumerationFunctionRecursive recursive400 =
-                    ModelEnumerationFunctionRecursive.builder().splitVariableProvider(new LeastCommonVariableProvider(this.f))
-                            .maxNumberOfVarsForSplit(400).build();
-            final long time20 = System.currentTimeMillis();
-            final List<Model> models2 = solver.execute(recursive400);
-            final long time2 = System.currentTimeMillis();
-
-            // recursive 600
-            final ModelEnumerationFunctionRecursive recursive600 =
-                    ModelEnumerationFunctionRecursive.builder().splitVariableProvider(new LeastCommonVariableProvider(this.f))
-                            .maxNumberOfVarsForSplit(600).build();
-            final long time30 = System.currentTimeMillis();
-            final List<Model> models3 = solver.execute(recursive600);
-            final long time3 = System.currentTimeMillis();
-
-            // recursive 800
-            final ModelEnumerationFunctionRecursive recursive800 =
-                    ModelEnumerationFunctionRecursive.builder().splitVariableProvider(new LeastCommonVariableProvider(this.f))
-                            .maxNumberOfVarsForSplit(800).build();
-            final long time40 = System.currentTimeMillis();
-            final List<Model> models4 = solver.execute(recursive800);
-            final long time4 = System.currentTimeMillis();
-
-            // recursive 1000
-            final ModelEnumerationFunctionRecursive recursive1000 =
-                    ModelEnumerationFunctionRecursive.builder().splitVariableProvider(new LeastCommonVariableProvider(this.f)).handler(handler5)
-                            .maxNumberOfVarsForSplit(1000).build();
-            final long time50 = System.currentTimeMillis();
-            final List<Model> models5 = solver.execute(recursive1000);
-            final long time5 = System.currentTimeMillis();
-
-            if (!handler1.aborted() && !handler2.aborted()) {
-                assertThat(models1.size()).isEqualTo(models2.size());
-            }
-            final long timeStandard = time1 - time0;
-            final long timeRecursive300 = time10 - time100;
-            final long timeRecursive400 = time2 - time20;
-            final long timeRecursive600 = time3 - time30;
-            final long timeRecursive800 = time4 - time40;
-            final long timeRecursive1000 = time5 - time50;
-
-            solver.reset();
-            System.out.println("Time standard: " + timeStandard);
-            // System.out.println("Time recursive 400: " + timeRecursive500);
-            // System.out.println("Time recursive 1000: " + timeRecursive1000);
-            // System.out.println("Time recursive 1500: " + timeRecursive1500);
-
-            System.out.println("models: " + models1.size());
-
-            final int depth = formula.apply(new FormulaDepthFunction());
-            final String resultString =
-                    String.format("%d;%d;%d;%d;%d;%d;%d;%d;%d;%d", i, depth, numberOfVars, models1.size(),
-                            timeStandard,
-                            // timeRecursive200, recursive200.isRecursive,
-                            timeRecursive300,
-                            timeRecursive400,
-                            timeRecursive600,
-                            timeRecursive800,
-                            timeRecursive1000);
-
-            fw.write(resultString);
-            fw.newLine();
-            fw.flush();
-        }
-    }
-
-    @Test
-    public void performanceTestMultipleSplits() throws IOException {
-        final BufferedWriter fw = new BufferedWriter(new FileWriter("PerformanceDoubleSplit.csv"));
-        fw.write("seed;depth;#vars;#combinations;time no double split (ms);aborted?;time double split (ms);aborted?;formula");
-        fw.newLine();
-        for (int i = 1; i <= 100; i++) {
-            final FormulaRandomizer randomizer = new FormulaRandomizer(f, FormulaRandomizerConfig.builder().seed(i).build());
-            final Formula formula = randomizer.formula(3);
-            final int numberOfVars = formula.variables().size();
-            if (numberOfVars < 10) {
-                continue;
-            }
-            final SATSolver solver = MiniSat.miniSat(this.f);
-            solver.add(formula);
-            System.out.println("\nSeed: " + i);
-
-            final ModelEnumerationHandler handler1 = new NumberOfModelsHandler(2500000);
-            final ModelEnumerationHandler handler2 = new NumberOfModelsHandler(2500000);
-
-            final long t1 = System.currentTimeMillis();
-            final List<Model> models1 =
-                    solver.execute(
-                            ModelEnumerationFunctionModel.builder().handler(handler1).splitVariableProvider(new LeastCommonVariableProvider(this.f)).build());
-            if (models1.size() > 500000) {
-                continue;
-            }
-
-            final long t2 = System.currentTimeMillis();
-            final long timeSplit = t2 - t1;
-            System.out.println(models1.size());
-            System.out.println("Time normal split: " + timeSplit);
-            final List<Model> models2 = solver.execute(
-                    ModelEnumerationFunctionModel.builder().handler(handler2).splitVariableProvider(new LeastCommonVariableProvider(this.f))
-                            .build());
-            final long t3 = System.currentTimeMillis();
-            final long timeNoSplit = t3 - t2;
-
-            System.out.println("Time multiple splits: " + timeNoSplit);
-            assertThat(models1.size()).isEqualTo(models2.size());
-            assertThat(models1).containsExactlyInAnyOrderElementsOf(models2);
-
-            final int depth = formula.apply(new FormulaDepthFunction());
-            final String resultString =
-                    String.format("%d;%d;%d;%d;%d;%b;%d;%b;%s", i, depth, numberOfVars, models1.size(), timeNoSplit, handler1.aborted(), timeSplit,
-                            handler2.aborted(), formula);
-            fw.write(resultString);
-            fw.newLine();
-            fw.flush();
-        }
-    }
-
-    @Test
-    public void performanceTestOneSplitProvider() throws IOException {
-        final BufferedWriter fw = new BufferedWriter(new FileWriter("MePerformance.csv"));
-        fw.write("seed;depth;#vars;#combinations;time no split (ms);aborted?;time split (ms);aborted?;formula");
-        fw.newLine();
-        for (int i = 1; i <= 100; i++) {
-
-            final FormulaRandomizer randomizer = new FormulaRandomizer(f, FormulaRandomizerConfig.builder().seed(i).build());
-            final Formula formula = randomizer.formula(3);
-            final int numberOfVars = formula.variables().size();
-            if (numberOfVars < 10) {
-                continue;
-            }
-            final SATSolver solver = MiniSat.miniSat(this.f);
-            solver.add(formula);
-            System.out.println("\nSeed: " + i);
-
-            final ModelEnumerationHandler handler1 = new NumberOfModelsHandler(2500000);
-            final ModelEnumerationHandler handler2 = new NumberOfModelsHandler(2500000);
-
-            final long t1 = System.currentTimeMillis();
-            final List<Model> models1 =
-                    solver.execute(
-                            ModelEnumerationFunctionModel.builder().handler(handler1).splitVariableProvider(new LeastCommonVariableProvider(this.f)).build());
-            if (models1.size() > 500000) {
-                continue;
-            }
-
-            final long t2 = System.currentTimeMillis();
-            final long timeSplit = t2 - t1;
-            System.out.println(models1.size());
-            System.out.println("Time with split: " + timeSplit);
-            final List<Model> models2 = solver.execute(ModelEnumerationFunctionModel.builder().handler(handler2).build());
-            final long t3 = System.currentTimeMillis();
-            final long timeNoSplit = t3 - t2;
-
-            System.out.println("Time without split: " + timeNoSplit);
-            assertThat(models1.size()).isEqualTo(models2.size());
-            assertThat(models1).containsExactlyInAnyOrderElementsOf(models2);
-
-            final int depth = formula.apply(new FormulaDepthFunction());
-            final String resultString =
-                    String.format("%d;%d;%d;%d;%d;%b;%d;%b;%s", i, depth, numberOfVars, models1.size(), timeNoSplit, handler1.aborted(), timeSplit,
-                            handler2.aborted(), formula);
-            fw.write(resultString);
-            fw.newLine();
-            fw.flush();
-        }
-    }
-
-    @Test
-    public void fineTuneSingleSplitProvider() throws IOException {
-        final BufferedWriter fw = new BufferedWriter(new FileWriter("fineTuningProvider.csv"));
-        fw.write("seed;depth;#vars;#combinations;time 40;time 30;time 50;formula");
-        fw.newLine();
-        for (int i = 1; i <= 100; i++) {
-            final FormulaRandomizer randomizer = new FormulaRandomizer(f, FormulaRandomizerConfig.builder().seed(i).build());
-            final Formula formula = randomizer.formula(3);
-            final int numberOfVars = formula.variables().size();
-            if (numberOfVars < 12) {
-                continue;
-            }
-            final SATSolver solver = MiniSat.miniSat(this.f);
-            solver.add(formula);
-
-            // parameter 1
-            final long t1 = System.currentTimeMillis();
-            final List<Model> models1 =
-                    solver.execute(ModelEnumerationFunctionModel.builder().splitVariableProvider(new LeastCommonVariableProvider(this.f, 12, 50, 65)).build());
-            final long t1a = System.currentTimeMillis();
-            if (models1.size() > 100000 || models1.size() < 10000) {
-                continue;
-            }
-            final long t2 = System.currentTimeMillis();
-
-            // parameter 2
-            solver.execute(ModelEnumerationFunctionModel.builder().splitVariableProvider(new LeastCommonVariableProvider(this.f, 12, 50, 70)).build());
-            final long t3 = System.currentTimeMillis();
-
-            // parameter 3
-            solver.execute(ModelEnumerationFunctionModel.builder().splitVariableProvider(new LeastCommonVariableProvider(this.f, 12, 50, 75)).build());
-            final long t4 = System.currentTimeMillis();
-
-            final long timeMc10 = t1a - t1;
-            final long timeMc30 = t3 - t2;
-            final long timeMc50 = t4 - t3;
-
-            System.out.println("\nSeed: " + i);
-            System.out.println("Number combinations: " + models1.size());
-            System.out.println("Time timeMc40: " + timeMc10);
-            System.out.println("Time timeMc30: " + timeMc30);
-            System.out.println("Time timeMc50: " + timeMc50);
-
-            final int depth = formula.apply(new FormulaDepthFunction());
-            final String resultString =
-                    String.format("%d;%d;%d;%d;%d;%d;%d;%s", i, depth, numberOfVars, models1.size(), timeMc10, timeMc30, timeMc50, formula);
-            fw.write(resultString);
-            fw.newLine();
-            fw.flush();
-        }
-    }
-=======
+    // @Test
+    // public void testRecursivesFineTune() throws IOException {
+    //     final BufferedWriter fw = new BufferedWriter(new FileWriter("RecursivesStartingFrom300.csv"));
+    //     fw.write(
+    //             "seed;depth;#vars;#combinations;time original (ms);time recursive 300 (ms);recursive?;time recursive 400 " +
+    //                     "(ms);recursive?;time recursive 600 (ms);" +
+    //                     "recursive?;time recursive 800 (ms);recursive?;time recursive 1000 (ms);recursive?");
+    //     fw.newLine();
+    //     final SATSolver solver = MiniSat.miniSat(this.f);
+    //     for (int i = 1; i <= 1000; i++) {
+    //         final FormulaRandomizer randomizer = new FormulaRandomizer(f, FormulaRandomizerConfig.builder().seed(i).build());
+    //         final Formula formula = randomizer.formula(3);
+    //         final int numberOfVars = formula.variables().size();
+    //         if (numberOfVars < 10) {
+    //             continue;
+    //         }
+    //         solver.add(formula);
+    //
+    //         final ModelEnumerationHandler handler1 = new NumberOfModelsHandler(3000000);
+    //         final ModelEnumerationHandler handler2 = new NumberOfModelsHandler(3000000);
+    //         final ModelEnumerationHandler handler3 = new NumberOfModelsHandler(3000000);
+    //         final ModelEnumerationHandler handler4 = new NumberOfModelsHandler(3000000);
+    //         final ModelEnumerationHandler handler5 = new NumberOfModelsHandler(3000000);
+    //
+    //         // original
+    //         final ModelEnumerationFunctionModel originalModels =
+    //                 ModelEnumerationFunctionModel.builder().splitVariableProvider(new LeastCommonVariableProvider(this.f)).build();
+    //         final long time0 = System.currentTimeMillis();
+    //         final List<Model> models1 = solver.execute(originalModels);
+    //         final long time1 = System.currentTimeMillis();
+    //
+    //         if (models1.size() < 100000) {
+    //             solver.reset();
+    //             continue;
+    //         }
+    //         System.out.println("\nSeed: " + i);
+    //
+    //         // recursive 300
+    //         final ModelEnumerationFunctionRecursive recursive300 =
+    //                 ModelEnumerationFunctionRecursive.builder().splitVariableProvider(new LeastCommonVariableProvider(this.f))
+    //                         .maxNumberOfVarsForSplit(300).build();
+    //         final long time100 = System.currentTimeMillis();
+    //         final List<Model> models300 = solver.execute(recursive300);
+    //         final long time10 = System.currentTimeMillis();
+    //
+    //         // recursive 400
+    //         final ModelEnumerationFunctionRecursive recursive400 =
+    //                 ModelEnumerationFunctionRecursive.builder().splitVariableProvider(new LeastCommonVariableProvider(this.f))
+    //                         .maxNumberOfVarsForSplit(400).build();
+    //         final long time20 = System.currentTimeMillis();
+    //         final List<Model> models2 = solver.execute(recursive400);
+    //         final long time2 = System.currentTimeMillis();
+    //
+    //         // recursive 600
+    //         final ModelEnumerationFunctionRecursive recursive600 =
+    //                 ModelEnumerationFunctionRecursive.builder().splitVariableProvider(new LeastCommonVariableProvider(this.f))
+    //                         .maxNumberOfVarsForSplit(600).build();
+    //         final long time30 = System.currentTimeMillis();
+    //         final List<Model> models3 = solver.execute(recursive600);
+    //         final long time3 = System.currentTimeMillis();
+    //
+    //         // recursive 800
+    //         final ModelEnumerationFunctionRecursive recursive800 =
+    //                 ModelEnumerationFunctionRecursive.builder().splitVariableProvider(new LeastCommonVariableProvider(this.f))
+    //                         .maxNumberOfVarsForSplit(800).build();
+    //         final long time40 = System.currentTimeMillis();
+    //         final List<Model> models4 = solver.execute(recursive800);
+    //         final long time4 = System.currentTimeMillis();
+    //
+    //         // recursive 1000
+    //         final ModelEnumerationFunctionRecursive recursive1000 =
+    //                 ModelEnumerationFunctionRecursive.builder().splitVariableProvider(new LeastCommonVariableProvider(this.f)).handler(handler5)
+    //                         .maxNumberOfVarsForSplit(1000).build();
+    //         final long time50 = System.currentTimeMillis();
+    //         final List<Model> models5 = solver.execute(recursive1000);
+    //         final long time5 = System.currentTimeMillis();
+    //
+    //         if (!handler1.aborted() && !handler2.aborted()) {
+    //             assertThat(models1.size()).isEqualTo(models2.size());
+    //         }
+    //         final long timeStandard = time1 - time0;
+    //         final long timeRecursive300 = time10 - time100;
+    //         final long timeRecursive400 = time2 - time20;
+    //         final long timeRecursive600 = time3 - time30;
+    //         final long timeRecursive800 = time4 - time40;
+    //         final long timeRecursive1000 = time5 - time50;
+    //
+    //         solver.reset();
+    //         System.out.println("Time standard: " + timeStandard);
+    //         // System.out.println("Time recursive 400: " + timeRecursive500);
+    //         // System.out.println("Time recursive 1000: " + timeRecursive1000);
+    //         // System.out.println("Time recursive 1500: " + timeRecursive1500);
+    //
+    //         System.out.println("models: " + models1.size());
+    //
+    //         final int depth = formula.apply(new FormulaDepthFunction());
+    //         final String resultString =
+    //                 String.format("%d;%d;%d;%d;%d;%d;%d;%d;%d;%d", i, depth, numberOfVars, models1.size(),
+    //                         timeStandard,
+    //                         // timeRecursive200, recursive200.isRecursive,
+    //                         timeRecursive300,
+    //                         timeRecursive400,
+    //                         timeRecursive600,
+    //                         timeRecursive800,
+    //                         timeRecursive1000);
+    //
+    //         fw.write(resultString);
+    //         fw.newLine();
+    //         fw.flush();
+    //     }
+    // }
+
+    // @Test
+    // public void performanceTestMultipleSplits() throws IOException {
+    //     final BufferedWriter fw = new BufferedWriter(new FileWriter("PerformanceDoubleSplit.csv"));
+    //     fw.write("seed;depth;#vars;#combinations;time no double split (ms);aborted?;time double split (ms);aborted?;formula");
+    //     fw.newLine();
+    //     for (int i = 1; i <= 100; i++) {
+    //         final FormulaRandomizer randomizer = new FormulaRandomizer(f, FormulaRandomizerConfig.builder().seed(i).build());
+    //         final Formula formula = randomizer.formula(3);
+    //         final int numberOfVars = formula.variables().size();
+    //         if (numberOfVars < 10) {
+    //             continue;
+    //         }
+    //         final SATSolver solver = MiniSat.miniSat(this.f);
+    //         solver.add(formula);
+    //         System.out.println("\nSeed: " + i);
+    //
+    //         final ModelEnumerationHandler handler1 = new NumberOfModelsHandler(2500000);
+    //         final ModelEnumerationHandler handler2 = new NumberOfModelsHandler(2500000);
+    //
+    //         final long t1 = System.currentTimeMillis();
+    //         final List<Model> models1 =
+    //                 solver.execute(
+    //                         ModelEnumerationFunctionModel.builder().handler(handler1).splitVariableProvider(new LeastCommonVariableProvider(this.f)).build
+    //                         ());
+    //         if (models1.size() > 500000) {
+    //             continue;
+    //         }
+    //
+    //         final long t2 = System.currentTimeMillis();
+    //         final long timeSplit = t2 - t1;
+    //         System.out.println(models1.size());
+    //         System.out.println("Time normal split: " + timeSplit);
+    //         final List<Model> models2 = solver.execute(
+    //                 ModelEnumerationFunctionModel.builder().handler(handler2).splitVariableProvider(new LeastCommonVariableProvider(this.f))
+    //                         .build());
+    //         final long t3 = System.currentTimeMillis();
+    //         final long timeNoSplit = t3 - t2;
+    //
+    //         System.out.println("Time multiple splits: " + timeNoSplit);
+    //         assertThat(models1.size()).isEqualTo(models2.size());
+    //         assertThat(models1).containsExactlyInAnyOrderElementsOf(models2);
+    //
+    //         final int depth = formula.apply(new FormulaDepthFunction());
+    //         final String resultString =
+    //                 String.format("%d;%d;%d;%d;%d;%b;%d;%b;%s", i, depth, numberOfVars, models1.size(), timeNoSplit, handler1.aborted(), timeSplit,
+    //                         handler2.aborted(), formula);
+    //         fw.write(resultString);
+    //         fw.newLine();
+    //         fw.flush();
+    //     }
+    // }
+    //
+    // @Test
+    // public void performanceTestOneSplitProvider() throws IOException {
+    //     final BufferedWriter fw = new BufferedWriter(new FileWriter("MePerformance.csv"));
+    //     fw.write("seed;depth;#vars;#combinations;time no split (ms);aborted?;time split (ms);aborted?;formula");
+    //     fw.newLine();
+    //     for (int i = 1; i <= 100; i++) {
+    //
+    //         final FormulaRandomizer randomizer = new FormulaRandomizer(f, FormulaRandomizerConfig.builder().seed(i).build());
+    //         final Formula formula = randomizer.formula(3);
+    //         final int numberOfVars = formula.variables().size();
+    //         if (numberOfVars < 10) {
+    //             continue;
+    //         }
+    //         final SATSolver solver = MiniSat.miniSat(this.f);
+    //         solver.add(formula);
+    //         System.out.println("\nSeed: " + i);
+    //
+    //         final ModelEnumerationHandler handler1 = new NumberOfModelsHandler(2500000);
+    //         final ModelEnumerationHandler handler2 = new NumberOfModelsHandler(2500000);
+    //
+    //         final long t1 = System.currentTimeMillis();
+    //         final List<Model> models1 =
+    //                 solver.execute(
+    //                         ModelEnumerationFunctionModel.builder().handler(handler1).splitVariableProvider(new LeastCommonVariableProvider(this.f)).build
+    //                         ());
+    //         if (models1.size() > 500000) {
+    //             continue;
+    //         }
+    //
+    //         final long t2 = System.currentTimeMillis();
+    //         final long timeSplit = t2 - t1;
+    //         System.out.println(models1.size());
+    //         System.out.println("Time with split: " + timeSplit);
+    //         final List<Model> models2 = solver.execute(ModelEnumerationFunctionModel.builder().handler(handler2).build());
+    //         final long t3 = System.currentTimeMillis();
+    //         final long timeNoSplit = t3 - t2;
+    //
+    //         System.out.println("Time without split: " + timeNoSplit);
+    //         assertThat(models1.size()).isEqualTo(models2.size());
+    //         assertThat(models1).containsExactlyInAnyOrderElementsOf(models2);
+    //
+    //         final int depth = formula.apply(new FormulaDepthFunction());
+    //         final String resultString =
+    //                 String.format("%d;%d;%d;%d;%d;%b;%d;%b;%s", i, depth, numberOfVars, models1.size(), timeNoSplit, handler1.aborted(), timeSplit,
+    //                         handler2.aborted(), formula);
+    //         fw.write(resultString);
+    //         fw.newLine();
+    //         fw.flush();
+    //     }
+    // }
+    //
+    // @Test
+    // public void fineTuneSingleSplitProvider() throws IOException {
+    //     final BufferedWriter fw = new BufferedWriter(new FileWriter("fineTuningProvider.csv"));
+    //     fw.write("seed;depth;#vars;#combinations;time 40;time 30;time 50;formula");
+    //     fw.newLine();
+    //     for (int i = 1; i <= 100; i++) {
+    //         final FormulaRandomizer randomizer = new FormulaRandomizer(f, FormulaRandomizerConfig.builder().seed(i).build());
+    //         final Formula formula = randomizer.formula(3);
+    //         final int numberOfVars = formula.variables().size();
+    //         if (numberOfVars < 12) {
+    //             continue;
+    //         }
+    //         final SATSolver solver = MiniSat.miniSat(this.f);
+    //         solver.add(formula);
+    //
+    //         // parameter 1
+    //         final long t1 = System.currentTimeMillis();
+    //         final List<Model> models1 =
+    //                 solver.execute(ModelEnumerationFunctionModel.builder().splitVariableProvider(new LeastCommonVariableProvider(this.f, 12, 50, 65))
+    //                 .build());
+    //         final long t1a = System.currentTimeMillis();
+    //         if (models1.size() > 100000 || models1.size() < 10000) {
+    //             continue;
+    //         }
+    //         final long t2 = System.currentTimeMillis();
+    //
+    //         // parameter 2
+    //         solver.execute(ModelEnumerationFunctionModel.builder().splitVariableProvider(new LeastCommonVariableProvider(this.f, 12, 50, 70)).build());
+    //         final long t3 = System.currentTimeMillis();
+
     //@Test
     //public void testRecursives() throws IOException {
     //    final BufferedWriter fw = new BufferedWriter(new FileWriter("RecursivesStartingFrom300.csv"));
@@ -1087,7 +880,8 @@
     //        // parameter 1
     //        final long t1 = System.currentTimeMillis();
     //        final List<Model> models1 =
-    //                solver.execute(ModelEnumerationFunctionModel.builder().splitVariableProvider(new LeastCommonVariableProvider(this.f, 12, 50, 65)).build());
+    //                solver.execute(ModelEnumerationFunctionModel.builder().splitVariableProvider(new LeastCommonVariableProvider(this.f, 12, 50, 65)).build
+    //                ());
     //        final long t1a = System.currentTimeMillis();
     //        if (models1.size() > 100000 || models1.size() < 10000) {
     //            continue;
@@ -1120,5 +914,4 @@
     //        fw.flush();
     //    }
     //}
->>>>>>> cc06c5bb
 }