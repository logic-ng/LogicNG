--- conflicted
+++ resolved
@@ -38,10 +38,7 @@
   GLUCOSE,
   CLEANELING,
   MAXSAT,
-<<<<<<< HEAD
-  MUS
-=======
+  MUS,
   CC_ENCODER,
   PB_ENCODER
->>>>>>> fc4c704c
 }