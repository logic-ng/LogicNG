///////////////////////////////////////////////////////////////////////////
//                   __                _      _   ________               //
//                  / /   ____  ____ _(_)____/ | / / ____/               //
//                 / /   / __ \/ __ `/ / ___/  |/ / / __                 //
//                / /___/ /_/ / /_/ / / /__/ /|  / /_/ /                 //
//               /_____/\____/\__, /_/\___/_/ |_/\____/                  //
//                           /____/                                      //
//                                                                       //
//               The Next Generation Logic Library                       //
//                                                                       //
///////////////////////////////////////////////////////////////////////////
//                                                                       //
//  Copyright 2015-20xx Christoph Zengler                                //
//                                                                       //
//  Licensed under the Apache License, Version 2.0 (the "License");      //
//  you may not use this file except in compliance with the License.     //
//  You may obtain a copy of the License at                              //
//                                                                       //
//  http://www.apache.org/licenses/LICENSE-2.0                           //
//                                                                       //
//  Unless required by applicable law or agreed to in writing, software  //
//  distributed under the License is distributed on an "AS IS" BASIS,    //
//  WITHOUT WARRANTIES OR CONDITIONS OF ANY KIND, either express or      //
//  implied.  See the License for the specific language governing        //
//  permissions and limitations under the License.                       //
//                                                                       //
///////////////////////////////////////////////////////////////////////////

package org.logicng.solvers;

import static org.logicng.datastructures.Tristate.FALSE;
import static org.logicng.datastructures.Tristate.TRUE;
import static org.logicng.datastructures.Tristate.UNDEF;

<<<<<<< HEAD
=======
import org.logicng.backbones.Backbone;
import org.logicng.backbones.BackboneType;
>>>>>>> f018ebaf
import org.logicng.cardinalityconstraints.CCEncoder;
import org.logicng.cardinalityconstraints.CCIncrementalData;
import org.logicng.collections.LNGBooleanVector;
import org.logicng.collections.LNGIntVector;
import org.logicng.collections.LNGVector;
import org.logicng.datastructures.Assignment;
import org.logicng.datastructures.EncodingResult;
import org.logicng.datastructures.Tristate;
import org.logicng.explanations.unsatcores.UNSATCore;
import org.logicng.explanations.unsatcores.drup.DRUPTrim;
import org.logicng.formulas.CType;
import org.logicng.formulas.FType;
import org.logicng.formulas.Formula;
import org.logicng.formulas.FormulaFactory;
import org.logicng.formulas.Literal;
import org.logicng.formulas.PBConstraint;
import org.logicng.formulas.Variable;
import org.logicng.handlers.ModelEnumerationHandler;
import org.logicng.handlers.SATHandler;
import org.logicng.propositions.Proposition;
import org.logicng.propositions.StandardProposition;
import org.logicng.solvers.datastructures.MSClause;
import org.logicng.solvers.datastructures.MSVariable;
import org.logicng.solvers.sat.GlucoseConfig;
import org.logicng.solvers.sat.GlucoseSyrup;
import org.logicng.solvers.sat.MiniCard;
import org.logicng.solvers.sat.MiniSat2Solver;
import org.logicng.solvers.sat.MiniSatConfig;
import org.logicng.solvers.sat.MiniSatStyleSolver;
import org.logicng.transformations.cnf.PlaistedGreenbaumTransformationSolver;

import java.util.ArrayList;
import java.util.Arrays;
import java.util.Collection;
import java.util.Collections;
import java.util.HashMap;
import java.util.LinkedHashSet;
import java.util.LinkedList;
import java.util.List;
import java.util.Map;
import java.util.Set;
import java.util.SortedSet;
import java.util.TreeSet;

/**
 * Wrapper for the MiniSAT-style SAT solvers.
<<<<<<< HEAD
 * @version 1.5.2
=======
 * @version 1.6.0
>>>>>>> f018ebaf
 * @since 1.0
 */
public final class MiniSat extends SATSolver {

  private enum SolverStyle {MINISAT, GLUCOSE, MINICARD}

  private final MiniSatConfig config;
  private final MiniSatStyleSolver solver;
  private final CCEncoder ccEncoder;
  private final SolverStyle style;
  private final LNGIntVector validStates;
  private final boolean initialPhase;
  private final boolean incremental;
  private int nextStateId;
<<<<<<< HEAD
=======
  private final PlaistedGreenbaumTransformationSolver pgTransformation;
>>>>>>> f018ebaf
  private boolean lastComputationWithAssumptions;

  /**
   * Constructs a new SAT solver instance.
   * @param f           the formula factory
   * @param solverStyle the solver style
   * @throws IllegalArgumentException if the solver style is unknown
   */
  private MiniSat(final FormulaFactory f, final SolverStyle solverStyle, final MiniSatConfig miniSatConfig,
                  final GlucoseConfig glucoseConfig) {
    super(f);
    this.config = miniSatConfig;
    this.style = solverStyle;
    this.initialPhase = miniSatConfig.initialPhase();
    switch (solverStyle) {
      case MINISAT:
        this.solver = new MiniSat2Solver(miniSatConfig);
        break;
      case GLUCOSE:
        this.solver = new GlucoseSyrup(miniSatConfig, glucoseConfig);
        break;
      case MINICARD:
        this.solver = new MiniCard(miniSatConfig);
        break;
      default:
        throw new IllegalArgumentException("Unknown solver style: " + solverStyle);
    }
    this.result = UNDEF;
    this.incremental = miniSatConfig.incremental();
    this.validStates = new LNGIntVector();
    this.nextStateId = 0;
    this.ccEncoder = new CCEncoder(f);
    this.pgTransformation = new PlaistedGreenbaumTransformationSolver(this.underlyingSolver(), this.initialPhase);
  }

  /**
   * Returns a new MiniSat solver.
   * @param f the formula factory
   * @return the solver
   */
  public static MiniSat miniSat(final FormulaFactory f) {
    return new MiniSat(f, SolverStyle.MINISAT, new MiniSatConfig.Builder().build(), null);
  }

  /**
   * Returns a new MiniSat solver with a given configuration.
   * @param f      the formula factory
   * @param config the configuration
   * @return the solver
   */
  public static MiniSat miniSat(final FormulaFactory f, final MiniSatConfig config) {
    return new MiniSat(f, SolverStyle.MINISAT, config, null);
  }

  /**
   * Returns a new Glucose solver.
   * @param f the formula factory
   * @return the solver
   */
  public static MiniSat glucose(final FormulaFactory f) {
    return new MiniSat(f, SolverStyle.GLUCOSE, new MiniSatConfig.Builder().build(), new GlucoseConfig.Builder().build());
  }

  /**
   * Returns a new Glucose solver with a given configuration.
   * @param f             the formula factory
   * @param miniSatConfig the MiniSat configuration
   * @param glucoseConfig the Glucose configuration
   * @return the solver
   */
  public static MiniSat glucose(final FormulaFactory f, final MiniSatConfig miniSatConfig,
                                final GlucoseConfig glucoseConfig) {
    return new MiniSat(f, SolverStyle.GLUCOSE, miniSatConfig, glucoseConfig);
  }

  /**
   * Returns a new MiniCard solver.
   * @param f the formula factory
   * @return the solver
   */
  public static MiniSat miniCard(final FormulaFactory f) {
    return new MiniSat(f, SolverStyle.MINICARD, new MiniSatConfig.Builder().build(), null);
  }

  /**
   * Returns a new MiniCard solver with a given configuration.
   * @param f      the formula factory
   * @param config the configuration
   * @return the solver
   */
  public static MiniSat miniCard(final FormulaFactory f, final MiniSatConfig config) {
    return new MiniSat(f, SolverStyle.MINICARD, config, null);
  }

  @Override
  public void add(final Formula formula, final Proposition proposition) {
    this.result = UNDEF;
    if (formula.type() == FType.PBC) {
      final PBConstraint constraint = (PBConstraint) formula;
      if (constraint.isCC()) {
        if (this.style == SolverStyle.MINICARD) {
          if (constraint.comparator() == CType.LE) {
            ((MiniCard) this.solver).addAtMost(generateClauseVector(Arrays.asList(constraint.operands())), constraint.rhs());
          } else if (constraint.comparator() == CType.LT && constraint.rhs() > 3) {
            ((MiniCard) this.solver).addAtMost(generateClauseVector(Arrays.asList(constraint.operands())), constraint.rhs() - 1);
          } else if (constraint.comparator() == CType.EQ && constraint.rhs() == 1) {
            ((MiniCard) this.solver).addAtMost(generateClauseVector(Arrays.asList(constraint.operands())), constraint.rhs());
            this.solver.addClause(generateClauseVector(Arrays.asList(constraint.operands())), proposition);
          } else {
<<<<<<< HEAD
            this.addClauseSet(constraint.cnf(), proposition);
=======
            addFormulaAsCNF(constraint, proposition);
>>>>>>> f018ebaf
          }
        } else {
          final EncodingResult result = EncodingResult.resultForMiniSat(this.f, this);
          this.ccEncoder.encode(constraint, result);
        }
      } else {
<<<<<<< HEAD
        this.addClauseSet(constraint.cnf(), proposition);
      }
    } else {
      this.addClauseSet(formula.cnf(), proposition);
=======
        addFormulaAsCNF(constraint, proposition);
      }
    } else {
      addFormulaAsCNF(formula, proposition);
    }
  }

  private void addFormulaAsCNF(final Formula formula, final Proposition proposition) {
    if (this.config.getCnfMethod() == MiniSatConfig.CNFMethod.FACTORY_CNF) {
      this.addClauseSet(formula.cnf(), proposition);
    } else if (this.config.getCnfMethod() == MiniSatConfig.CNFMethod.PG_ON_SOLVER) {
      this.pgTransformation.addCNFtoSolver(formula, proposition);
    } else {
      throw new IllegalStateException("Unknown Solver CNF method: " + this.config.getCnfMethod());
>>>>>>> f018ebaf
    }
  }

  @Override
  public void addWithoutUnknown(final Formula formula) {
    final int nVars = this.solver.nVars();
    final Assignment restriction = new Assignment(true);
    final Map<String, Integer> map = this.solver.name2idx();
    for (final Variable var : formula.variables()) {
      final Integer index = map.get(var.name());
      if (index == null || index >= nVars) {
        restriction.addLiteral(var.negate());
      }
    }
    this.add(formula.restrict(restriction));
  }

  @Override
  public CCIncrementalData addIncrementalCC(final PBConstraint cc) {
    if (!cc.isCC()) {
      throw new IllegalArgumentException("Cannot generate an incremental cardinality constraint on a pseudo-Boolean constraint");
    }
    final EncodingResult result = EncodingResult.resultForMiniSat(this.f, this);
    return this.ccEncoder.encodeIncremental(cc, result);
  }

  @Override
  protected void addClause(final Formula formula, final Proposition proposition) {
    this.result = UNDEF;
    final LNGIntVector ps = generateClauseVector(formula.literals());
    this.solver.addClause(ps, proposition);
  }

  @Override
  protected void addClauseWithRelaxation(final Variable relaxationVar, final Formula formula) {
    this.result = UNDEF;
    final SortedSet<Literal> literals = new TreeSet<>(formula.literals());
    literals.add(relaxationVar);
    this.solver.addClause(generateClauseVector(literals), null);
  }

  @Override
  public Tristate sat(final SATHandler handler) {
    if (lastResultIsUsable()) {
      return this.result;
    }
    this.result = this.solver.solve(handler);
    this.lastComputationWithAssumptions = false;
    return this.result;
  }

  @Override
  public Tristate sat(final SATHandler handler, final Literal literal) {
    final LNGIntVector clauseVec = new LNGIntVector(1);
    int index = this.solver.idxForName(literal.name());
    if (index == -1) {
      index = this.solver.newVar(!this.initialPhase, true);
      this.solver.addName(literal.name(), index);
    }
    final int litNum = literal.phase() ? index * 2 : (index * 2) ^ 1;
    clauseVec.push(litNum);
    this.result = this.solver.solve(handler, clauseVec);
    this.lastComputationWithAssumptions = true;
    return this.result;
  }

  @Override
  public Tristate sat(final SATHandler handler, final Collection<? extends Literal> assumptions) {
    final Set<Literal> assumptionSet = new LinkedHashSet<>(assumptions);
    final LNGIntVector assumptionVec = new LNGIntVector(assumptionSet.size());
    for (final Literal literal : assumptionSet) {
      int index = this.solver.idxForName(literal.name());
      if (index == -1) {
        index = this.solver.newVar(!this.initialPhase, true);
        this.solver.addName(literal.name(), index);
      }
      final int litNum = literal.phase() ? index * 2 : (index * 2) ^ 1;
      assumptionVec.push(litNum);
    }
    this.result = this.solver.solve(handler, assumptionVec);
    this.lastComputationWithAssumptions = true;
    return this.result;
  }

  @Override
  public void reset() {
    this.solver.reset();
    this.lastComputationWithAssumptions = false;
<<<<<<< HEAD
=======
    this.pgTransformation.clearCache();
>>>>>>> f018ebaf
    this.result = UNDEF;
  }

  @Override
  public Assignment model(final Collection<Variable> variables) {
    if (this.result == UNDEF) {
      throw new IllegalStateException("Cannot get a model as long as the formula is not solved.  Call 'sat' first.");
    }
    final LNGIntVector relevantIndices = variables == null ? null : new LNGIntVector(variables.size());
    if (relevantIndices != null) {
      for (final Variable var : variables) {
        relevantIndices.push(this.solver.idxForName(var.name()));
      }
    }
    return this.result == TRUE ? this.createAssignment(this.solver.model(), relevantIndices) : null;
  }

  @Override
  public List<Assignment> enumerateAllModels(final Collection<Variable> variables) {
    return enumerateAllModels(variables, Collections.<Variable>emptyList());
  }

  @Override
  public List<Assignment> enumerateAllModels(final Collection<Variable> variables, final Collection<Variable> additionalVariables) {
    return enumerateAllModels(variables, additionalVariables, null);
  }

  @Override
  public List<Assignment> enumerateAllModels(final Collection<Variable> literals, final ModelEnumerationHandler handler) {
    return enumerateAllModels(literals, Collections.<Variable>emptyList(), handler);
  }

  @Override
  public List<Assignment> enumerateAllModels(final Collection<Variable> variables, final Collection<Variable> additionalVariables, final ModelEnumerationHandler handler) {
    final List<Assignment> models = new LinkedList<>();
    SolverState stateBeforeEnumeration = null;
    if (this.style == SolverStyle.MINISAT && this.incremental) {
      stateBeforeEnumeration = this.saveState();
    }
    boolean proceed = true;
    final LNGIntVector relevantIndices;
    if (variables == null) {
      if (!this.config.isAuxiliaryVariablesInModels()) {
        relevantIndices = new LNGIntVector();
        for (final Map.Entry<String, Integer> entry : this.solver.getName2idx().entrySet()) {
          if (isRelevantVariable(entry.getKey())) {
            relevantIndices.push(entry.getValue());
          }
        }
      } else {
        relevantIndices = null;
      }
    } else {
      relevantIndices = new LNGIntVector(variables.size());
      for (final Variable var : variables) {
        relevantIndices.push(this.solver.idxForName(var.name()));
      }
    }
    LNGIntVector relevantAllIndices = null;
    if (relevantIndices != null) {
      if (additionalVariables.isEmpty()) {
        relevantAllIndices = relevantIndices;
      } else {
        relevantAllIndices = new LNGIntVector(relevantIndices.size() + additionalVariables.size());
        for (int i = 0; i < relevantIndices.size(); ++i) {
          relevantAllIndices.push(relevantIndices.get(i));
        }
        for (final Variable var : additionalVariables) {
          relevantAllIndices.push(this.solver.idxForName(var.name()));
        }
      }
    }
    while (proceed && this.sat((SATHandler) null) == TRUE) {
      final LNGBooleanVector modelFromSolver = this.solver.model();
      final Assignment model = this.createAssignment(modelFromSolver, relevantAllIndices);
      models.add(model);
      proceed = handler == null || handler.foundModel(model);
      if (model.size() > 0) {
        final LNGIntVector blockingClause = generateBlockingClause(modelFromSolver, relevantIndices);
        this.solver.addClause(blockingClause, null);
        this.result = UNDEF;
      } else {
        break;
      }
    }
    if (this.style == SolverStyle.MINISAT && this.incremental) {
      this.loadState(stateBeforeEnumeration);
    }
    return models;
  }

  /**
   * Generates a blocking clause from a given model and a set of relevant variables.
   * @param modelFromSolver the current model for which the blocking clause should be generated
   * @param relevantVars    the indices of the relevant variables.  If {@code null} all variables are relevant.
   * @return the blocking clause for the given model and relevant variables
   */
  private LNGIntVector generateBlockingClause(final LNGBooleanVector modelFromSolver, final LNGIntVector relevantVars) {
    final LNGIntVector blockingClause;
    if (relevantVars != null) {
      blockingClause = new LNGIntVector(relevantVars.size());
      for (int i = 0; i < relevantVars.size(); i++) {
        final int varIndex = relevantVars.get(i);
        if (varIndex != -1) {
          final boolean varAssignment = modelFromSolver.get(varIndex);
          blockingClause.push(varAssignment ? (varIndex * 2) ^ 1 : varIndex * 2);
        }
      }
    } else {
      blockingClause = new LNGIntVector(modelFromSolver.size());
      for (int i = 0; i < modelFromSolver.size(); i++) {
        final boolean varAssignment = modelFromSolver.get(i);
        blockingClause.push(varAssignment ? (i * 2) ^ 1 : i * 2);
      }
    }
    return blockingClause;
  }

  @Override
  public SolverState saveState() {
    final int id = this.nextStateId++;
    this.validStates.push(id);
    return new SolverState(id, this.solver.saveState());
  }

  @Override
  public void loadState(final SolverState state) {
    int index = -1;
    for (int i = this.validStates.size() - 1; i >= 0 && index == -1; i--) {
      if (this.validStates.get(i) == state.id()) {
        index = i;
      }
    }
    if (index == -1) {
      throw new IllegalArgumentException("The given solver state is not valid anymore.");
    }
    this.validStates.shrinkTo(index + 1);
    this.solver.loadState(state.state());
    this.result = UNDEF;
    this.pgTransformation.clearCache();
  }

  @Override
  public SortedSet<Variable> knownVariables() {
    final SortedSet<Variable> result = new TreeSet<>();
    final int nVars = this.solver.nVars();
    for (final Map.Entry<String, Integer> entry : this.solver.name2idx().entrySet()) {
      if (entry.getValue() < nVars) {
        result.add(this.f.variable(entry.getKey()));
      }
    }
    return result;
  }

  @Override
  public UNSATCore<Proposition> unsatCore() {
    if (!this.config.proofGeneration()) {
      throw new IllegalStateException("Cannot generate an unsat core if proof generation is not turned on");
    }
    if (this.result == TRUE) {
      throw new IllegalStateException("An unsat core can only be generated if the formula is solved and is UNSAT");
    }
    if (this.result == Tristate.UNDEF) {
      throw new IllegalStateException("Cannot generate an unsat core before the formula was solved.");
    }
    if (this.underlyingSolver() instanceof MiniCard) {
      throw new IllegalStateException("Cannot compute an unsat core with MiniCard.");
    }
    if (this.underlyingSolver() instanceof GlucoseSyrup && this.config.incremental()) {
      throw new IllegalStateException("Cannot compute an unsat core with Glucose in incremental mode.");
    }
    if (this.lastComputationWithAssumptions) {
      throw new IllegalStateException("Cannot compute an unsat core for a computation with assumptions.");
    }

    final DRUPTrim trimmer = new DRUPTrim();

    final Map<Formula, Proposition> clause2proposition = new HashMap<>();
    final LNGVector<LNGIntVector> clauses = new LNGVector<>(this.underlyingSolver().pgOriginalClauses().size());
    for (final MiniSatStyleSolver.ProofInformation pi : this.underlyingSolver().pgOriginalClauses()) {
      clauses.push(pi.clause());
      final Formula clause = getFormulaForVector(pi.clause());
      Proposition proposition = pi.proposition();
      if (proposition == null) {
        proposition = new StandardProposition(clause);
      }
      clause2proposition.put(clause, proposition);
    }

    if (containsEmptyClause(clauses)) {
      final Proposition emptyClause = clause2proposition.get(this.f.falsum());
      return new UNSATCore<>(Collections.singletonList(emptyClause), true);
    }

    final DRUPTrim.DRUPResult result = trimmer.compute(clauses, this.underlyingSolver().pgProof());
    if (result.trivialUnsat()) {
      return handleTrivialCase();
    }
    final LinkedHashSet<Proposition> propositions = new LinkedHashSet<>();
    for (final LNGIntVector vector : result.unsatCore()) {
      propositions.add(clause2proposition.get(getFormulaForVector(vector)));
    }
    return new UNSATCore<>(new ArrayList<>(propositions), false);
  }

  @Override
  public Backbone backbone(final Collection<Variable> relevantVariables, final BackboneType type) {
    SolverState stateBeforeBackbone = null;
    if (this.style == SolverStyle.MINISAT && this.incremental) {
      stateBeforeBackbone = this.saveState();
    }
    final Backbone backbone = this.solver.computeBackbone(relevantVariables, type);
    if (this.style == SolverStyle.MINISAT && this.incremental) {
      loadState(stateBeforeBackbone);
    }
    return backbone;
  }

  /**
   * Generates a clause vector of a collection of literals.
   * @param literals the literals
   * @return the clause vector
   */
  private LNGIntVector generateClauseVector(final Collection<Literal> literals) {
    final LNGIntVector clauseVec = new LNGIntVector(literals.size());
    for (final Literal lit : literals) {
      int index = this.solver.idxForName(lit.name());
      if (index == -1) {
        index = this.solver.newVar(!this.initialPhase, true);
        this.solver.addName(lit.name(), index);
      }
      final int litNum = lit.phase() ? index * 2 : (index * 2) ^ 1;
      clauseVec.push(litNum);
    }
    return clauseVec;
  }

  /**
   * Creates an assignment from a Boolean vector of the solver.
   * @param vec             the vector of the solver
   * @param relevantIndices the solver's indices of the relevant variables for the model.  If {@code null}, all
   *                        variables are relevant.
   * @return the assignment
   */
  private Assignment createAssignment(final LNGBooleanVector vec, final LNGIntVector relevantIndices) {
    final Assignment model = new Assignment();
    if (relevantIndices == null) {
      for (int i = 0; i < vec.size(); i++) {
        final String name = this.solver.nameForIdx(i);
        if (isRelevantVariable(name)) {
          model.addLiteral(this.f.literal(name, vec.get(i)));
        }
      }
    } else {
      for (int i = 0; i < relevantIndices.size(); i++) {
        final int index = relevantIndices.get(i);
        if (index != -1) {
          final String name = this.solver.nameForIdx(index);
          if (isRelevantVariable(name)) {
            model.addLiteral(this.f.literal(name, vec.get(index)));
          }
        }
      }
    }
    return model;
  }

  private boolean isRelevantVariable(final String name) {
    return this.config.isAuxiliaryVariablesInModels() || (!name.startsWith(FormulaFactory.CNF_PREFIX) &&
            !name.startsWith(FormulaFactory.CC_PREFIX) && !name.startsWith(FormulaFactory.PB_PREFIX));
  }

  /**
   * Returns the underlying core solver.
   * <p>
   * ATTENTION: by influencing the underlying solver directly, you can mess things up completely!  You should really
   * know, what you are doing.
   * @return the underlying core solver
   */
  public MiniSatStyleSolver underlyingSolver() {
    return this.solver;
  }

  /**
   * Returns the initial phase of literals of this solver.
   * @return the initial phase of literals of this solver
   */
  public boolean initialPhase() {
    return this.initialPhase;
  }

  private UNSATCore<Proposition> handleTrivialCase() {
    final LNGVector<MiniSatStyleSolver.ProofInformation> clauses = this.underlyingSolver().pgOriginalClauses();
    for (int i = 0; i < clauses.size(); i++) {
      for (int j = i + 1; j < clauses.size(); j++) {
        if (clauses.get(i).clause().size() == 1 && clauses.get(j).clause().size() == 1
                && clauses.get(i).clause().get(0) + clauses.get(j).clause().get(0) == 0) {
          final LinkedHashSet<Proposition> propositions = new LinkedHashSet<>();
          final Proposition pi = clauses.get(i).proposition();
          final Proposition pj = clauses.get(j).proposition();
          propositions.add(pi != null ? pi : new StandardProposition(getFormulaForVector(clauses.get(i).clause())));
          propositions.add(pj != null ? pj : new StandardProposition(getFormulaForVector(clauses.get(j).clause())));
          return new UNSATCore<>(new ArrayList<>(propositions), false);
        }
      }
    }
    throw new IllegalStateException("Should be a trivial unsat core, but did not found one.");
  }

  private boolean containsEmptyClause(final LNGVector<LNGIntVector> clauses) {
    for (final LNGIntVector clause : clauses) {
      if (clause.empty()) {
        return true;
      }
    }
    return false;
  }

  private Formula getFormulaForVector(final LNGIntVector vector) {
    final List<Literal> literals = new ArrayList<>(vector.size());
    for (int i = 0; i < vector.size(); i++) {
      final int lit = vector.get(i);
      final String varName = this.underlyingSolver().nameForIdx(Math.abs(lit) - 1);
      literals.add(this.f.literal(varName, lit > 0));
    }
    return this.f.or(literals);
  }

  @Override
  public String toString() {
    return String.format("%s{result=%s, incremental=%s}", this.solver.getClass().getSimpleName(), this.result, this.incremental);
  }

  private Literal getLiteralFromIntLiteral(final int lit) {
    return this.f.literal(this.solver.nameForIdx(MiniSatStyleSolver.var(lit)), !MiniSatStyleSolver.sign(lit));
  }

  @Override
  public SortedSet<Literal> upZeroLiterals() {
    if (this.result == UNDEF) {
      throw new IllegalStateException("Cannot get unit propagated literals on level 0 as long as the formula is not solved.  Call 'sat' first.");
    }
    if (this.result == FALSE) {
      return null;
    }
    final LNGIntVector literals = this.solver.upZeroLiterals();
    final SortedSet<Literal> upZeroLiterals = new TreeSet<>();
    for (int i = 0; i < literals.size(); ++i) {
      upZeroLiterals.add(getLiteralFromIntLiteral(literals.get(i)));
    }
    return upZeroLiterals;
  }

  private boolean lastResultIsUsable() {
    return this.result != UNDEF && !this.lastComputationWithAssumptions;
  }
<<<<<<< HEAD
=======

  public MiniSatConfig getConfig() {
    return this.config;
  }

  @Override
  public Set<Formula> formulaOnSolver() {
    final Set<Formula> formulas = new LinkedHashSet<>();
    for (final MSClause clause : this.underlyingSolver().clauses()) {
      final List<Literal> lits = new ArrayList<>();
      for (int i = 0; i < clause.size(); i++) {
        final int litInt = clause.get(i);
        lits.add(this.f.literal(this.solver.nameForIdx(litInt >> 1), (litInt & 1) != 1));
      }
      if (!clause.isAtMost()) {
        formulas.add(this.f.clause(lits));
      } else {
        final int rhs = clause.size() + 1 - clause.atMostWatchers();
        final List<Variable> vars = new ArrayList<>();
        for (final Literal lit : lits) {
          vars.add(lit.variable());
        }
        formulas.add(this.f.cc(CType.LE, rhs, vars));
      }
    }
    final LNGVector<MSVariable> variables = this.solver.variables();
    for (int i = 0; i < variables.size(); i++) {
      final MSVariable var = variables.get(i);
      if (var.level() == 0) {
        formulas.add(this.f.literal(this.solver.nameForIdx(i), var.assignment() == TRUE));
      }
    }
    return formulas;
  }
>>>>>>> f018ebaf
}<|MERGE_RESOLUTION|>--- conflicted
+++ resolved
@@ -32,11 +32,8 @@
 import static org.logicng.datastructures.Tristate.TRUE;
 import static org.logicng.datastructures.Tristate.UNDEF;
 
-<<<<<<< HEAD
-=======
 import org.logicng.backbones.Backbone;
 import org.logicng.backbones.BackboneType;
->>>>>>> f018ebaf
 import org.logicng.cardinalityconstraints.CCEncoder;
 import org.logicng.cardinalityconstraints.CCIncrementalData;
 import org.logicng.collections.LNGBooleanVector;
@@ -81,13 +78,13 @@
 import java.util.SortedSet;
 import java.util.TreeSet;
 
+import static org.logicng.datastructures.Tristate.FALSE;
+import static org.logicng.datastructures.Tristate.TRUE;
+import static org.logicng.datastructures.Tristate.UNDEF;
+
 /**
  * Wrapper for the MiniSAT-style SAT solvers.
-<<<<<<< HEAD
- * @version 1.5.2
-=======
  * @version 1.6.0
->>>>>>> f018ebaf
  * @since 1.0
  */
 public final class MiniSat extends SATSolver {
@@ -102,10 +99,7 @@
   private final boolean initialPhase;
   private final boolean incremental;
   private int nextStateId;
-<<<<<<< HEAD
-=======
   private final PlaistedGreenbaumTransformationSolver pgTransformation;
->>>>>>> f018ebaf
   private boolean lastComputationWithAssumptions;
 
   /**
@@ -215,23 +209,13 @@
             ((MiniCard) this.solver).addAtMost(generateClauseVector(Arrays.asList(constraint.operands())), constraint.rhs());
             this.solver.addClause(generateClauseVector(Arrays.asList(constraint.operands())), proposition);
           } else {
-<<<<<<< HEAD
-            this.addClauseSet(constraint.cnf(), proposition);
-=======
             addFormulaAsCNF(constraint, proposition);
->>>>>>> f018ebaf
           }
         } else {
           final EncodingResult result = EncodingResult.resultForMiniSat(this.f, this);
           this.ccEncoder.encode(constraint, result);
         }
       } else {
-<<<<<<< HEAD
-        this.addClauseSet(constraint.cnf(), proposition);
-      }
-    } else {
-      this.addClauseSet(formula.cnf(), proposition);
-=======
         addFormulaAsCNF(constraint, proposition);
       }
     } else {
@@ -246,7 +230,6 @@
       this.pgTransformation.addCNFtoSolver(formula, proposition);
     } else {
       throw new IllegalStateException("Unknown Solver CNF method: " + this.config.getCnfMethod());
->>>>>>> f018ebaf
     }
   }
 
@@ -335,10 +318,7 @@
   public void reset() {
     this.solver.reset();
     this.lastComputationWithAssumptions = false;
-<<<<<<< HEAD
-=======
     this.pgTransformation.clearCache();
->>>>>>> f018ebaf
     this.result = UNDEF;
   }
 
@@ -695,8 +675,6 @@
   private boolean lastResultIsUsable() {
     return this.result != UNDEF && !this.lastComputationWithAssumptions;
   }
-<<<<<<< HEAD
-=======
 
   public MiniSatConfig getConfig() {
     return this.config;
@@ -731,5 +709,4 @@
     }
     return formulas;
   }
->>>>>>> f018ebaf
 }