///////////////////////////////////////////////////////////////////////////
//                   __                _      _   ________               //
//                  / /   ____  ____ _(_)____/ | / / ____/               //
//                 / /   / __ \/ __ `/ / ___/  |/ / / __                 //
//                / /___/ /_/ / /_/ / / /__/ /|  / /_/ /                 //
//               /_____/\____/\__, /_/\___/_/ |_/\____/                  //
//                           /____/                                      //
//                                                                       //
//               The Next Generation Logic Library                       //
//                                                                       //
///////////////////////////////////////////////////////////////////////////
//                                                                       //
//  Copyright 2015-20xx Christoph Zengler                                //
//                                                                       //
//  Licensed under the Apache License, Version 2.0 (the "License");      //
//  you may not use this file except in compliance with the License.     //
//  You may obtain a copy of the License at                              //
//                                                                       //
//  http://www.apache.org/licenses/LICENSE-2.0                           //
//                                                                       //
//  Unless required by applicable law or agreed to in writing, software  //
//  distributed under the License is distributed on an "AS IS" BASIS,    //
//  WITHOUT WARRANTIES OR CONDITIONS OF ANY KIND, either express or      //
//  implied.  See the License for the specific language governing        //
//  permissions and limitations under the License.                       //
//                                                                       //
///////////////////////////////////////////////////////////////////////////

package org.logicng.solvers.functions;

import org.logicng.collections.LNGBooleanVector;
import org.logicng.collections.LNGIntVector;
import org.logicng.datastructures.Assignment;
import org.logicng.datastructures.Model;
import org.logicng.formulas.Variable;
import org.logicng.handlers.AdvancedModelEnumerationHandler;
import org.logicng.solvers.MiniSat;
import org.logicng.solvers.functions.splitvariablesprovider.SplitVariableProvider;

import java.util.ArrayList;
import java.util.Arrays;
import java.util.Collection;
import java.util.List;

/**
 * A solver function for enumerating models on the solver.
 * <p>
 * Model enumeration functions are instantiated via their builder {@link Builder}.
 * @version 2.4.0
 * @since 2.4.0
 */
public class ModelCountingByEnumerationFunction extends AbstractModelEnumerationFunction<Long> {

<<<<<<< HEAD

    ModelCountingByEnumerationFunction(final AdvancedModelEnumerationHandler handler, final Collection<Variable> variables,
                                       final Collection<Variable> additionalVariables, final boolean fastEvaluable,
=======
    ModelCountingByEnumerationFunction(final AdvancedModelEnumerationHandler handler, final Collection<Variable> variables, final Collection<Variable> additionalVariables, final boolean fastEvaluable,
>>>>>>> 1522da43
                                       final SplitVariableProvider splitVariableProvider, final int maxNumberOfModels) {
        super(handler, variables, additionalVariables, fastEvaluable, splitVariableProvider, maxNumberOfModels);
    }

    public static Builder builder() {
        return new Builder();
    }

    @Override
    EnumerationCollector<Long> newCollector() {
        return new ModelCountCollector();
    }

    /**
     * The builder for a model enumeration function.
     */
    public static class Builder {
        protected AdvancedModelEnumerationHandler handler;
        protected Collection<Variable> variables;
        protected Collection<Variable> additionalVariables;
        protected boolean fastEvaluable = false;
        protected SplitVariableProvider splitVariableProvider = null;
        protected int maxNumberOfModels = 1000;

        Builder() {
            // Initialize only via factory
        }

        /**
         * Sets the model enumeration handler for this function
         * @param handler the handler
         * @return the current builder
         */
        public Builder handler(final AdvancedModelEnumerationHandler handler) {
            this.handler = handler;
            return this;
        }

        /**
         * Sets the set of variables over which the model enumeration should iterate.
         * @param variables the set of variables
         * @return the current builder
         */
        public Builder variables(final Collection<Variable> variables) {
            this.variables = variables;
            return this;
        }

        /**
         * Sets the set of variables over which the model enumeration should iterate.
         * @param variables the set of variables
         * @return the current builder
         */
        public Builder variables(final Variable... variables) {
            this.variables = Arrays.asList(variables);
            return this;
        }

        /**
         * Sets an additional set of variables which should occur in every model. Only set this field if 'variables' is non-empty.
         * @param variables the additional variables for each model
         * @return the current builder
         */
        public Builder additionalVariables(final Collection<Variable> variables) {
            this.additionalVariables = variables;
            return this;
        }

        /**
         * Sets an additional set of variables which should occur in every model. Only set this field if 'variables' is non-empty.
         * @param variables the additional variables for each model
         * @return the current builder
         */
        public Builder additionalVariables(final Variable... variables) {
            this.additionalVariables = Arrays.asList(variables);
            return this;
        }

        /**
         * Sets the flag whether the created assignment should be {@link Assignment#fastEvaluable() fast evaluable} assignments.
         * @param fastEvaluable {@code true} if the created assignment should be fast evaluable, otherwise {@code false}
         * @return the builder
         */
        public Builder fastEvaluable(final boolean fastEvaluable) {
            this.fastEvaluable = fastEvaluable;
            return this;
        }

        /**
         * Sets the split variable provider. If no split variable provider is given, enumeration is performed without splits. Else the enumeration is
         * performed with the split variables provided by the {@link SplitVariableProvider}.
         * @param splitVariableProvider the given split variable provider
         * @return the builder
         */
        public Builder splitVariableProvider(final SplitVariableProvider splitVariableProvider) {
            this.splitVariableProvider = splitVariableProvider;
            return this;
        }

        public Builder maxNumberOfModels(final int maxNumberOfModels) {
            this.maxNumberOfModels = maxNumberOfModels;
            return this;
        }

        /**
         * Builds the model enumeration function with the current builder's configuration.
         * @return the model enumeration function
         */
        public ModelCountingByEnumerationFunction build() {
            return new ModelCountingByEnumerationFunction(this.handler, this.variables, this.additionalVariables, this.fastEvaluable,
                    this.splitVariableProvider, this.maxNumberOfModels);
        }
    }

<<<<<<< HEAD
    static class ModelEnumerationCollector implements EnumerationCollector<List<Model>> {
        private final List<Model> committedModels = new ArrayList<>();
        private final List<Model> uncommittedModels = new ArrayList<>();

        @Override
        public boolean addModel(final LNGBooleanVector modelFromSolver, final MiniSat solver, final LNGIntVector relevantAllIndices,
                                final Collection<Variable> additionalVarsNotOnSolver, final AdvancedModelEnumerationHandler handler) {
            final Model model = solver.createModel(modelFromSolver, relevantAllIndices);
            this.uncommittedModels.add(model);
            return handler == null || handler.foundModel();
        }

        @Override
        public boolean commit(final AdvancedModelEnumerationHandler handler) {
            this.committedModels.addAll(this.uncommittedModels);
            this.uncommittedModels.clear();
            return handler == null || handler.commit();
        }

        @Override
        public boolean rollback(final AdvancedModelEnumerationHandler handler) {
            this.uncommittedModels.clear();
            return handler == null || handler.rollback();
        }

        @Override
        public List<Model> rollbackAndReturnModels(final MiniSat solver, final AdvancedModelEnumerationHandler handler) {
            final List<Model> modelsToReturn = new ArrayList<>(this.uncommittedModels);
            rollback(handler);
            return modelsToReturn;
        }

        @Override
        public List<Model> getResult() {
            return this.committedModels;
        }
    }

=======
>>>>>>> 1522da43
    static class ModelCountCollector implements EnumerationCollector<Long> {
        private long committedCount = 0;
        private final List<LNGBooleanVector> uncommittedModels = new ArrayList<>(100);
        private final List<LNGIntVector> uncommittedIndices = new ArrayList<>(100);

        @Override
        public boolean addModel(final LNGBooleanVector modelFromSolver, final MiniSat solver, final LNGIntVector relevantAllIndices,
                                final Collection<Variable> additionalVarsNotOnSolver, final AdvancedModelEnumerationHandler handler) {
            this.uncommittedModels.add(modelFromSolver);
            this.uncommittedIndices.add(relevantAllIndices);
            return handler == null || handler.foundModel();
        }

        @Override
        public boolean commit(final AdvancedModelEnumerationHandler handler) {
            this.committedCount += this.uncommittedModels.size();
            return clearUncommitted(handler);
        }

        @Override
        public boolean rollback(final AdvancedModelEnumerationHandler handler) {
            return clearUncommitted(handler);
        }

        @Override
        public List<Model> rollbackAndReturnModels(final MiniSat solver, final AdvancedModelEnumerationHandler handler) {
            final List<Model> modelsToReturn = new ArrayList<>(this.uncommittedModels.size());
            for (int i = 0; i < this.uncommittedModels.size(); i++) {
                modelsToReturn.add(solver.createModel(this.uncommittedModels.get(i), this.uncommittedIndices.get(i)));
            }
            rollback(handler);
            return modelsToReturn;
        }

        @Override
        public Long getResult() {
            return this.committedCount;
        }

        private boolean clearUncommitted(final AdvancedModelEnumerationHandler handler) {
            this.uncommittedModels.clear();
            this.uncommittedIndices.clear();
            return handler == null || handler.commit();
        }
    }
}<|MERGE_RESOLUTION|>--- conflicted
+++ resolved
@@ -51,13 +51,9 @@
  */
 public class ModelCountingByEnumerationFunction extends AbstractModelEnumerationFunction<Long> {
 
-<<<<<<< HEAD
 
     ModelCountingByEnumerationFunction(final AdvancedModelEnumerationHandler handler, final Collection<Variable> variables,
                                        final Collection<Variable> additionalVariables, final boolean fastEvaluable,
-=======
-    ModelCountingByEnumerationFunction(final AdvancedModelEnumerationHandler handler, final Collection<Variable> variables, final Collection<Variable> additionalVariables, final boolean fastEvaluable,
->>>>>>> 1522da43
                                        final SplitVariableProvider splitVariableProvider, final int maxNumberOfModels) {
         super(handler, variables, additionalVariables, fastEvaluable, splitVariableProvider, maxNumberOfModels);
     }
@@ -172,7 +168,6 @@
         }
     }
 
-<<<<<<< HEAD
     static class ModelEnumerationCollector implements EnumerationCollector<List<Model>> {
         private final List<Model> committedModels = new ArrayList<>();
         private final List<Model> uncommittedModels = new ArrayList<>();
@@ -211,8 +206,6 @@
         }
     }
 
-=======
->>>>>>> 1522da43
     static class ModelCountCollector implements EnumerationCollector<Long> {
         private long committedCount = 0;
         private final List<LNGBooleanVector> uncommittedModels = new ArrayList<>(100);
