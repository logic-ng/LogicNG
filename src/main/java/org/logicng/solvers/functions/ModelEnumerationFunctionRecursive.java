///////////////////////////////////////////////////////////////////////////
//                   __                _      _   ________               //
//                  / /   ____  ____ _(_)____/ | / / ____/               //
//                 / /   / __ \/ __ `/ / ___/  |/ / / __                 //
//                / /___/ /_/ / /_/ / / /__/ /|  / /_/ /                 //
//               /_____/\____/\__, /_/\___/_/ |_/\____/                  //
//                           /____/                                      //
//                                                                       //
//               The Next Generation Logic Library                       //
//                                                                       //
///////////////////////////////////////////////////////////////////////////
//                                                                       //
//  Copyright 2015-20xx Christoph Zengler                                //
//                                                                       //
//  Licensed under the Apache License, Version 2.0 (the "License");      //
//  you may not use this file except in compliance with the License.     //
//  You may obtain a copy of the License at                              //
//                                                                       //
//  http://www.apache.org/licenses/LICENSE-2.0                           //
//                                                                       //
//  Unless required by applicable law or agreed to in writing, software  //
//  distributed under the License is distributed on an "AS IS" BASIS,    //
//  WITHOUT WARRANTIES OR CONDITIONS OF ANY KIND, either express or      //
//  implied.  See the License for the specific language governing        //
//  permissions and limitations under the License.                       //
//                                                                       //
///////////////////////////////////////////////////////////////////////////

package org.logicng.solvers.functions;

import static org.logicng.datastructures.Tristate.TRUE;
import static org.logicng.datastructures.Tristate.UNDEF;
import static org.logicng.formulas.FormulaFactory.CC_PREFIX;
import static org.logicng.formulas.FormulaFactory.CNF_PREFIX;
import static org.logicng.formulas.FormulaFactory.PB_PREFIX;
import static org.logicng.handlers.Handler.start;

import org.logicng.collections.LNGBooleanVector;
import org.logicng.collections.LNGIntVector;
import org.logicng.datastructures.Assignment;
import org.logicng.datastructures.Model;
import org.logicng.datastructures.Tristate;
import org.logicng.formulas.Formula;
import org.logicng.formulas.Variable;
import org.logicng.handlers.ModelEnumerationHandler;
import org.logicng.handlers.NumberOfModelsHandler;
import org.logicng.handlers.SATHandler;
import org.logicng.solvers.MiniSat;
import org.logicng.solvers.SolverState;
import org.logicng.solvers.functions.splitVariableProvider.SplitVariableProvider;

import java.util.ArrayList;
import java.util.Arrays;
import java.util.Collection;
import java.util.Collections;
import java.util.List;
import java.util.Map;
import java.util.Set;
import java.util.SortedSet;
import java.util.TreeSet;
import java.util.function.Consumer;
import java.util.function.Supplier;
import java.util.stream.Collectors;

/**
 * A solver function for enumerating models on the solver.
 * <p>
 * Model enumeration functions are instantiated via their builder {@link #builder()}.
 * @version 2.3.0
 * @since 2.0.0
 */
public class ModelEnumerationFunctionRecursive implements SolverFunction<List<Model>> {

    protected final ModelEnumerationHandler handler;
    protected final Collection<Variable> variables;
    protected final Collection<Variable> additionalVariables;
    protected final boolean fastEvaluable;
    protected final SplitVariableProvider splitVariableProvider;
    protected final int maxNumberOfModels;
    private static final int TWO = 2;

    ModelEnumerationFunctionRecursive(final ModelEnumerationHandler handler, final Collection<Variable> variables,
                                      final Collection<Variable> additionalVariables,
                                      final boolean fastEvaluable, final SplitVariableProvider splitVariableProvider, final int maxNumberOfModels) {
        this.handler = handler;
        this.variables = variables;
        this.additionalVariables = additionalVariables;
        this.fastEvaluable = fastEvaluable;
        this.splitVariableProvider = splitVariableProvider;
        this.maxNumberOfModels = maxNumberOfModels;
    }

    /**
     * Returns the builder for this function.
     * @return the builder
     */
    public static Builder builder() {
        return new Builder();
    }

    @Override
    public List<Model> apply(final MiniSat solver, final Consumer<Tristate> resultSetter) {
        start(this.handler);
        if (this.splitVariableProvider == null) {
            return enumerate(solver, resultSetter, this.variables, this.additionalVariables, this.handler);
        }
        final Supplier<Set<Formula>> formulaSupplier = () -> solver.execute(FormulaOnSolverFunction.get());
        final SortedSet<Variable> relevantVars = getVarsForEnumeration(solver.knownVariables());
        return splitModelEnumeration(solver, resultSetter, formulaSupplier, relevantVars, this.additionalVariables);
    }

    protected List<Model> splitModelEnumeration(final MiniSat solver, final Consumer<Tristate> resultSetter, final Supplier<Set<Formula>> formulasSupplier,
                                                final SortedSet<Variable> relevantVars, final Collection<Variable> additionalVariables) {
<<<<<<< HEAD
        final SortedSet<Variable> initialSplitVars = this.splitVariableProvider.getSplitVars(formulasSupplier, relevantVars);
=======
        final SortedSet<Variable> initialSplitVars = this.splitVariableProvider.getSplitVars(solver, relevantVars);
        final ModelEnumerationHandler handler = new NumberOfModelsHandler(this.maxNumberOfVarsForSplit);
        final List<Model> assignments = enumerate(solver, resultSetter, initialSplitVars, Collections.emptyList(), handler);

        // get split assignments
        List<Model> splitAssignments = null;
        SortedSet<Variable> splitVars = initialSplitVars;
        if (handler.aborted()) {
            boolean continueL = true;
            while (continueL) {
                final ModelEnumerationHandler handler1 = new NumberOfModelsHandler(this.maxNumberOfVarsForSplit);
                splitVars = updateSplitVars(splitVars);
                splitAssignments = enumerate(solver, resultSetter, splitVars, additionalVariables, handler1);
                continueL = handler1.aborted();
            }
        } else {
            splitAssignments = assignments;
        }

        if (splitAssignments.isEmpty()) {
            return Collections.emptyList();
        }
        final List<Model> models = new ArrayList<>();
>>>>>>> 55453b7e
        final SolverState initialState = solver.saveState();
        final List<Model> models = recursive(solver, null, resultSetter, relevantVars, initialSplitVars, additionalVariables, initialState);
        solver.loadState(initialState);
        return models;

    }

    private List<Model> recursive(final MiniSat solver, final Model splitAssignment, final Consumer<Tristate> resultSetter,
                                  final Collection<Variable> relevantVars, final Collection<Variable> varsInInitialSplitAssignment,
                                  final Collection<Variable> additionalVariables,
                                  final SolverState state) {
        final List<Model> models = new ArrayList<>();
        if (splitAssignment != null) {
            solver.loadState(state);
            solver.add(splitAssignment.formula(solver.factory()));
        }
        //TODO potentiell sein lassen
        final SortedSet<Variable> leftOverVars = new TreeSet<>(relevantVars);
        leftOverVars.removeAll(varsInInitialSplitAssignment);
<<<<<<< HEAD
        final ModelEnumerationHandler handler = new NumberOfModelsHandler(maxNumberOfModels);
=======
        final ModelEnumerationHandler handler = new NumberOfModelsHandler(this.maxNumberOfVarsForSplit);
>>>>>>> 55453b7e
        final List<Model> modelsFound = enumerate(solver, resultSetter, leftOverVars, relevantVars, handler);
        if (splitAssignment == null || handler.aborted()) {
            List<Model> splitAssignments = null;
            SortedSet<Variable> splitVars = leftOverVars;
            boolean continueL = true;
            while (continueL) {
<<<<<<< HEAD
                splitVars = updateSplitVars(splitVars);
                splitAssignments = enumerate(solver, resultSetter, splitVars, additionalVariables, handler);
                continueL = handler.aborted();
=======
                final ModelEnumerationHandler handler1 = new NumberOfModelsHandler(this.maxNumberOfVarsForSplit);
                final TreeSet<Variable> updatedSplitVars = updateSplitVars(splitVars);
                splitAssignments = enumerate(solver, resultSetter, updatedSplitVars, Collections.emptyList(), handler1);
                continueL = handler1.aborted();
                splitVars = updatedSplitVars;
>>>>>>> 55453b7e
            }

            final SolverState state1 = solver.saveState();
            for (final Model assignment : splitAssignments) {
                final List<Model> assignmentsNew = recursive(solver, assignment, resultSetter, relevantVars, splitVars, additionalVariables, state1);
                models.addAll(assignmentsNew);
            }
        } else {
            models.addAll(modelsFound);
        }
        return models;
    }

    private TreeSet<Variable> updateSplitVars(final SortedSet<Variable> splitVars) {
        return splitVars.stream().limit(splitVars.size() / TWO).collect(Collectors.toCollection(TreeSet::new));
    }

    protected List<Model> enumerate(final MiniSat solver, final Consumer<Tristate> resultSetter, final Collection<Variable> variables,
                                    final Collection<Variable> additionalVariables, final ModelEnumerationHandler handler) {
        start(handler);
        final List<Model> models = new ArrayList<>();
        SolverState stateBeforeEnumeration = null;
        if (solver.getStyle() == MiniSat.SolverStyle.MINISAT && solver.isIncremental()) {
            stateBeforeEnumeration = solver.saveState();
        }
        boolean proceed = true;
        final LNGIntVector relevantIndices;
        if (variables == null) {
            if (!solver.getConfig().isAuxiliaryVariablesInModels()) {
                relevantIndices = new LNGIntVector();
                for (final Map.Entry<String, Integer> entry : solver.underlyingSolver().getName2idx().entrySet()) {
                    if (solver.isRelevantVariable(entry.getKey())) {
                        relevantIndices.push(entry.getValue());
                    }
                }
            } else {
                relevantIndices = null;
            }
        } else {
            relevantIndices = new LNGIntVector(variables.size());
            for (final Variable var : variables) {
                relevantIndices.push(solver.underlyingSolver().idxForName(var.name()));
            }
        }
        LNGIntVector relevantAllIndices = null;
        final SortedSet<Variable> uniqueAdditionalVariables =
                new TreeSet<>(additionalVariables == null ? Collections.emptyList() : additionalVariables);
        if (variables != null) {
            uniqueAdditionalVariables.removeAll(variables);
        }
        if (relevantIndices != null) {
            if (uniqueAdditionalVariables.isEmpty()) {
                relevantAllIndices = relevantIndices;
            } else {
                relevantAllIndices = new LNGIntVector(relevantIndices.size() + uniqueAdditionalVariables.size());
                for (int i = 0; i < relevantIndices.size(); ++i) {
                    relevantAllIndices.push(relevantIndices.get(i));
                }
                for (final Variable var : uniqueAdditionalVariables) {
                    relevantAllIndices.push(solver.underlyingSolver().idxForName(var.name()));
                }
            }
        }
        while (proceed && modelEnumerationSATCall(solver, handler)) {
            final LNGBooleanVector modelFromSolver = solver.underlyingSolver().model();
            final Model model = solver.createModel(modelFromSolver, relevantAllIndices);
            models.add(model);
            proceed = handler == null || handler.foundModel(model);
            if (model.size() > 0) {
                final LNGIntVector blockingClause = generateBlockingClause(modelFromSolver, relevantIndices);
                solver.underlyingSolver().addClause(blockingClause, null);
                resultSetter.accept(UNDEF);
            } else {
                break;
            }
        }
        if (solver.getStyle() == MiniSat.SolverStyle.MINISAT && solver.isIncremental()) {
            solver.loadState(stateBeforeEnumeration);
        }
        return models;
    }

    protected SortedSet<Variable> getVarsForEnumeration(final Collection<Variable> knownVariables) {
        final SortedSet<Variable> relevantVars = knownVariables.stream().filter(this::isNotAuxiliaryVariable).collect(Collectors.toCollection(TreeSet::new));
        return this.variables == null ? relevantVars : relevantVars.stream().filter(this.variables::contains).collect(Collectors.toCollection(TreeSet::new));
    }

    private boolean isNotAuxiliaryVariable(final Variable var) {
        return !var.name().startsWith(CC_PREFIX) && !var.name().startsWith(PB_PREFIX) && !var.name().startsWith(CNF_PREFIX);
    }

    private boolean modelEnumerationSATCall(final MiniSat solver, final ModelEnumerationHandler handler) {
        if (handler == null) {
            return solver.sat((SATHandler) null) == TRUE;
        }
        final Tristate tristate = solver.sat(handler.satHandler());
        return !handler.aborted() && tristate == TRUE;
    }

    /**
     * Generates a blocking clause from a given model and a set of relevant variables.
     * @param modelFromSolver the current model for which the blocking clause should be generated
     * @param relevantVars    the indices of the relevant variables.  If {@code null} all variables are relevant.
     * @return the blocking clause for the given model and relevant variables
     */
    private LNGIntVector generateBlockingClause(final LNGBooleanVector modelFromSolver, final LNGIntVector relevantVars) {
        final LNGIntVector blockingClause;
        if (relevantVars != null) {
            blockingClause = new LNGIntVector(relevantVars.size());
            for (int i = 0; i < relevantVars.size(); i++) {
                final int varIndex = relevantVars.get(i);
                if (varIndex != -1) {
                    final boolean varAssignment = modelFromSolver.get(varIndex);
                    blockingClause.push(varAssignment ? (varIndex * 2) ^ 1 : varIndex * 2);
                }
            }
        } else {
            blockingClause = new LNGIntVector(modelFromSolver.size());
            for (int i = 0; i < modelFromSolver.size(); i++) {
                final boolean varAssignment = modelFromSolver.get(i);
                blockingClause.push(varAssignment ? (i * 2) ^ 1 : i * 2);
            }
        }
        return blockingClause;
    }

    /**
     * The builder for a model enumeration function.
     */
    public static class Builder {
        protected ModelEnumerationHandler handler;
        protected Collection<Variable> variables;
        protected Collection<Variable> additionalVariables;
        protected boolean fastEvaluable = false;
        protected SplitVariableProvider splitVariableProvider = null;
        protected int maxNumberOfVarsForSplit = 1000;
        protected boolean isRecursive = false;

        Builder() {
            // Initialize only via factory
        }

        /**
         * Sets the model enumeration handler for this function
         * @param handler the handler
         * @return the current builder
         */
        public Builder handler(final ModelEnumerationHandler handler) {
            this.handler = handler;
            return this;
        }

        /**
         * Sets the set of variables over which the model enumeration should iterate.
         * @param variables the set of variables
         * @return the current builder
         */
        public Builder variables(final Collection<Variable> variables) {
            this.variables = variables;
            return this;
        }

        /**
         * Sets the set of variables over which the model enumeration should iterate.
         * @param variables the set of variables
         * @return the current builder
         */
        public Builder variables(final Variable... variables) {
            this.variables = Arrays.asList(variables);
            return this;
        }

        /**
         * Sets an additional set of variables which should occur in every model. Only set this field if 'variables' is non-empty.
         * @param variables the additional variables for each model
         * @return the current builder
         */
        public Builder additionalVariables(final Collection<Variable> variables) {
            this.additionalVariables = variables;
            return this;
        }

        /**
         * Sets an additional set of variables which should occur in every model. Only set this field if 'variables' is non-empty.
         * @param variables the additional variables for each model
         * @return the current builder
         */
        public Builder additionalVariables(final Variable... variables) {
            this.additionalVariables = Arrays.asList(variables);
            return this;
        }

        /**
         * Sets the flag whether the created assignment should be {@link Assignment#fastEvaluable() fast evaluable} assignments.
         * @param fastEvaluable {@code true} if the created assignment should be fast evaluable, otherwise {@code false}
         * @return the builder
         */
        public Builder fastEvaluable(final boolean fastEvaluable) {
            this.fastEvaluable = fastEvaluable;
            return this;
        }

        /**
         * Sets the split variable provider. If no split variable provider is given, enumeration is performed without splits. Else the enumeration is
         * performed with the split variables provided by the {@link SplitVariableProvider}.
         * @param splitVariableProvider the given split variable provider
         * @return the builder
         */
        public Builder splitVariableProvider(final SplitVariableProvider splitVariableProvider) {
            this.splitVariableProvider = splitVariableProvider;
            return this;
        }

        public Builder maxNumberOfVarsForSplit(final int maxNumberOfVarsForSplit) {
            this.maxNumberOfVarsForSplit = maxNumberOfVarsForSplit;
            return this;
        }

        /**
         * Builds the model enumeration function with the current builder's configuration.
         * @return the model enumeration function
         */
        public ModelEnumerationFunctionRecursive build() {
            return new ModelEnumerationFunctionRecursive(this.handler, this.variables, this.additionalVariables, this.fastEvaluable,
                    this.splitVariableProvider, this.maxNumberOfVarsForSplit);
        }
    }
}<|MERGE_RESOLUTION|>--- conflicted
+++ resolved
@@ -111,33 +111,7 @@
 
     protected List<Model> splitModelEnumeration(final MiniSat solver, final Consumer<Tristate> resultSetter, final Supplier<Set<Formula>> formulasSupplier,
                                                 final SortedSet<Variable> relevantVars, final Collection<Variable> additionalVariables) {
-<<<<<<< HEAD
-        final SortedSet<Variable> initialSplitVars = this.splitVariableProvider.getSplitVars(formulasSupplier, relevantVars);
-=======
         final SortedSet<Variable> initialSplitVars = this.splitVariableProvider.getSplitVars(solver, relevantVars);
-        final ModelEnumerationHandler handler = new NumberOfModelsHandler(this.maxNumberOfVarsForSplit);
-        final List<Model> assignments = enumerate(solver, resultSetter, initialSplitVars, Collections.emptyList(), handler);
-
-        // get split assignments
-        List<Model> splitAssignments = null;
-        SortedSet<Variable> splitVars = initialSplitVars;
-        if (handler.aborted()) {
-            boolean continueL = true;
-            while (continueL) {
-                final ModelEnumerationHandler handler1 = new NumberOfModelsHandler(this.maxNumberOfVarsForSplit);
-                splitVars = updateSplitVars(splitVars);
-                splitAssignments = enumerate(solver, resultSetter, splitVars, additionalVariables, handler1);
-                continueL = handler1.aborted();
-            }
-        } else {
-            splitAssignments = assignments;
-        }
-
-        if (splitAssignments.isEmpty()) {
-            return Collections.emptyList();
-        }
-        final List<Model> models = new ArrayList<>();
->>>>>>> 55453b7e
         final SolverState initialState = solver.saveState();
         final List<Model> models = recursive(solver, null, resultSetter, relevantVars, initialSplitVars, additionalVariables, initialState);
         solver.loadState(initialState);
@@ -157,28 +131,16 @@
         //TODO potentiell sein lassen
         final SortedSet<Variable> leftOverVars = new TreeSet<>(relevantVars);
         leftOverVars.removeAll(varsInInitialSplitAssignment);
-<<<<<<< HEAD
         final ModelEnumerationHandler handler = new NumberOfModelsHandler(maxNumberOfModels);
-=======
-        final ModelEnumerationHandler handler = new NumberOfModelsHandler(this.maxNumberOfVarsForSplit);
->>>>>>> 55453b7e
         final List<Model> modelsFound = enumerate(solver, resultSetter, leftOverVars, relevantVars, handler);
         if (splitAssignment == null || handler.aborted()) {
             List<Model> splitAssignments = null;
             SortedSet<Variable> splitVars = leftOverVars;
             boolean continueL = true;
             while (continueL) {
-<<<<<<< HEAD
                 splitVars = updateSplitVars(splitVars);
                 splitAssignments = enumerate(solver, resultSetter, splitVars, additionalVariables, handler);
                 continueL = handler.aborted();
-=======
-                final ModelEnumerationHandler handler1 = new NumberOfModelsHandler(this.maxNumberOfVarsForSplit);
-                final TreeSet<Variable> updatedSplitVars = updateSplitVars(splitVars);
-                splitAssignments = enumerate(solver, resultSetter, updatedSplitVars, Collections.emptyList(), handler1);
-                continueL = handler1.aborted();
-                splitVars = updatedSplitVars;
->>>>>>> 55453b7e
             }
 
             final SolverState state1 = solver.saveState();
