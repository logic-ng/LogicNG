--- conflicted
+++ resolved
@@ -57,17 +57,16 @@
  */
 public class QuineMcCluskeyAlgorithm {
 
-<<<<<<< HEAD
-  /**
-   * Computes a minimized DNF for a given formula projected to a given set of variables.  First a projected canonical
-   * DNF of the formula is computed for the given variables.  Then for this canonical DNF the Quine-McCluskey algorithm
-   * is computed.
-   * @param formula           the formula
-   * @param relevantVariables the relevant formulas for the projected canonical DNF
-   * @return the minimized DNF due to Quine-McCluskey
-   */
-  public static Formula compute(final Formula formula, final Collection<Variable> relevantVariables) {
-    return compute(formula, relevantVariables, formula.factory().falsum());
+    /**
+     * Computes a minimized DNF for a given formula projected to a given set of variables.  First a projected canonical
+     * DNF of the formula is computed for the given variables.  Then for this canonical DNF the Quine-McCluskey algorithm
+     * is computed.
+     * @param formula           the formula
+     * @param relevantVariables the relevant formulas for the projected canonical DNF
+     * @return the minimized DNF due to Quine-McCluskey
+     */
+    public static Formula compute(final Formula formula, final Collection<Variable> relevantVariables) {
+        return compute(formula, relevantVariables, formula.factory().falsum());
   }
 
   /**
@@ -83,30 +82,30 @@
     final FormulaFactory f = formula.factory();
     final SATSolver solver = MiniSat.miniSat(f);
     solver.add(f.or(formula, dontcareCondition));
-    final List<Assignment> models = relevantVariables == null ? solver.enumerateAllModels(formula.variables()) : solver.enumerateAllModels(relevantVariables);
-    return compute(models, f, dontcareCondition);
-  }
-
-  /**
-   * Computes a minimized DNF for a given formula.  First the canonical DNF of the formula is computed.  Then for
-   * this canonical DNF the Quine-McCluskey algorithm is computed.
-   * @param formula the formula
-   * @return the minimized DNF due to Quine-McCluskey
-   */
-  public static Formula compute(final Formula formula) {
-    return compute(formula, formula.variables(), formula.factory().falsum());
-  }
-
-  /**
-   * Computes a minimized DNF for a given set of models.  These models have to represent a canonical DNF of a formula
-   * as computed e.g. by the projected model enumeration of a SAT solver {@link SATSolver#enumerateAllModels(Variable[])}
-   * or by the transformation {@link org.logicng.transformations.dnf.CanonicalDNFEnumeration}.
-   * @param models the models of the formula
-   * @param f      the formula factory
-   * @return the minimized DNF due to Quine-McCluskey
-   */
-  public static Formula compute(final List<Assignment> models, final FormulaFactory f) {
-    return compute(models, f, f.falsum());
+        final List<Assignment> models = relevantVariables == null ? solver.enumerateAllModels(formula.variables()) : solver.enumerateAllModels(relevantVariables);
+        return compute(models, f, dontcareCondition);
+    }
+
+    /**
+     * Computes a minimized DNF for a given formula.  First the canonical DNF of the formula is computed.  Then for
+     * this canonical DNF the Quine-McCluskey algorithm is computed.
+     * @param formula the formula
+     * @return the minimized DNF due to Quine-McCluskey
+     */
+    public static Formula compute(final Formula formula) {
+        return compute(formula, formula.variables(), formula.factory().falsum());
+    }
+
+    /**
+     * Computes a minimized DNF for a given set of models.  These models have to represent a canonical DNF of a formula
+     * as computed e.g. by the projected model enumeration of a SAT solver {@link SATSolver#enumerateAllModels(Variable[])}
+     * or by the transformation {@link org.logicng.transformations.dnf.CanonicalDNFEnumeration}.
+     * @param models the models of the formula
+     * @param f      the formula factory
+     * @return the minimized DNF due to Quine-McCluskey
+     */
+    public static Formula compute(final List<Assignment> models, final FormulaFactory f) {
+        return compute(models, f, f.falsum());
   }
 
   /**
@@ -133,23 +132,25 @@
   public static Formula compute(final List<Assignment> models, final FormulaFactory f, final Formula dontcareCondition) {
     if (dontcareCondition.equals(f.verum()))
       return f.verum();
-    if (models.isEmpty())
-      return f.falsum();
-    if (models.size() == 1)
-      return models.get(0).formula(f);
-    final List<Variable> varOrder = new ArrayList<>(models.get(0).positiveLiterals());
-    varOrder.addAll(models.get(0).negativeVariables());
-    Collections.sort(varOrder);
-    final List<Term> terms = transformModels2Terms(models, varOrder, f, dontcareCondition);
+    if (models.isEmpty()){
+            return f.falsum();
+        }
+        if (models.size() == 1) {
+            return models.get(0).formula(f);
+        }
+        final List<Variable> varOrder = new ArrayList<>(models.get(0).positiveLiterals());
+        varOrder.addAll(models.get(0).negativeVariables());
+        Collections.sort(varOrder);
+        final List<Term> terms = transformModels2Terms(models, varOrder, f, dontcareCondition);
     final LinkedHashSet<Term> primeImplicants = computePrimeImplicants(terms);
     final LinkedHashSet<Term> filteredPrimeImplicants = filterOutDontCares(primeImplicants);
-    final TermTable primeTermTable = new TermTable(filteredPrimeImplicants);
-    primeTermTable.simplifyTableByDominance();
-    final List<Term> chosenTerms = chooseSatBased(primeTermTable, f);
-    return computeFormula(chosenTerms, varOrder);
-  }
-
-  /**
+        final TermTable primeTermTable = new TermTable(filteredPrimeImplicants);
+        primeTermTable.simplifyTableByDominance();
+        final List<Term> chosenTerms = chooseSatBased(primeTermTable, f);
+        return computeFormula(chosenTerms, varOrder);
+    }
+
+    /**
    * A prime implicant that is marked as don't-care at this point in time was made by merging don't-care terms only.
    * Therefore it does not need to be covered in the next step and can thus be sorted out before we create the table.
    * @param primeImplicants the prime implicants
@@ -164,74 +165,6 @@
   }
 
   /**
-   * Transforms a given list of models to a term list as used in the QMC implementation.
-   * @param models   the models
-   * @param varOrder the variable ordering
-   * @param f        the formula factory
-   * @return the list of terms
-   */
-  private static List<Term> transformModels2Terms(final List<Assignment> models, final List<Variable> varOrder,
-                                                  final FormulaFactory f, final Formula dontcareCondition) {
-    final List<Term> terms = new ArrayList<>(models.size());
-    for (final Assignment model : models) {
-      final List<Literal> minterm = new ArrayList<>();
-      for (final Variable variable : varOrder)
-        minterm.add(model.evaluateLit(variable) ? variable : variable.negate());
-      terms.add(convertToTerm(minterm, f, dontcareCondition));
-=======
-    /**
-     * Computes a minimized DNF for a given formula projected to a given set of variables.  First a projected canonical
-     * DNF of the formula is computed for the given variables.  Then for this canonical DNF the Quine-McCluskey algorithm
-     * is computed.
-     * @param formula           the formula
-     * @param relevantVariables the relevant formulas for the projected canonical DNF
-     * @return the minimized DNF due to Quine-McCluskey
-     */
-    public static Formula compute(final Formula formula, final Collection<Variable> relevantVariables) {
-        final FormulaFactory f = formula.factory();
-        final SATSolver solver = MiniSat.miniSat(f);
-        solver.add(formula);
-        final List<Assignment> models = relevantVariables == null ? solver.enumerateAllModels(formula.variables()) : solver.enumerateAllModels(relevantVariables);
-        return compute(models, f);
-    }
-
-    /**
-     * Computes a minimized DNF for a given formula.  First the canonical DNF of the formula is computed.  Then for
-     * this canonical DNF the Quine-McCluskey algorithm is computed.
-     * @param formula the formula
-     * @return the minimized DNF due to Quine-McCluskey
-     */
-    public static Formula compute(final Formula formula) {
-        return compute(formula, formula.variables());
-    }
-
-    /**
-     * Computes a minimized DNF for a given set of models.  These models have to represent a canonical DNF of a formula
-     * as computed e.g. by the projected model enumeration of a SAT solver {@link SATSolver#enumerateAllModels(Variable[])}
-     * or by the transformation {@link org.logicng.transformations.dnf.CanonicalDNFEnumeration}.
-     * @param models the models of the formula
-     * @param f      the formula factory
-     * @return the minimized DNF due to Quine-McCluskey
-     */
-    public static Formula compute(final List<Assignment> models, final FormulaFactory f) {
-        if (models.isEmpty()) {
-            return f.falsum();
-        }
-        if (models.size() == 1) {
-            return models.get(0).formula(f);
-        }
-        final List<Variable> varOrder = new ArrayList<>(models.get(0).positiveLiterals());
-        varOrder.addAll(models.get(0).negativeVariables());
-        Collections.sort(varOrder);
-        final List<Term> terms = transformModels2Terms(models, varOrder, f);
-        final LinkedHashSet<Term> primeImplicants = computePrimeImplicants(terms);
-        final TermTable primeTermTable = new TermTable(primeImplicants);
-        primeTermTable.simplifyTableByDominance();
-        final List<Term> chosenTerms = chooseSatBased(primeTermTable, f);
-        return computeFormula(chosenTerms, varOrder);
-    }
-
-    /**
      * Transforms a given list of models to a term list as used in the QMC implementation.
      * @param models   the models
      * @param varOrder the variable ordering
@@ -239,17 +172,16 @@
      * @return the list of terms
      */
     private static List<Term> transformModels2Terms(final List<Assignment> models, final List<Variable> varOrder,
-                                                    final FormulaFactory f) {
+                                                    final FormulaFactory f, final Formula dontcareCondition) {
         final List<Term> terms = new ArrayList<>(models.size());
         for (final Assignment model : models) {
             final List<Literal> minterm = new ArrayList<>();
             for (final Variable variable : varOrder) {
                 minterm.add(model.evaluateLit(variable) ? variable : variable.negate());
             }
-            terms.add(convertToTerm(minterm, f));
+            terms.add(convertToTerm(minterm, f, dontcareCondition));
         }
         return terms;
->>>>>>> 2ac85ebc
     }
 
     /**
@@ -335,21 +267,6 @@
         return termsInClasses;
     }
 
-<<<<<<< HEAD
-  /**
-   * Converts a given minterm to a QMC internal term.
-   * @param minterm the minterm as list of literals
-   * @param f       the formula factory
-   * @return the term for this minterm
-   */
-  static Term convertToTerm(final List<Literal> minterm, final FormulaFactory f, final Formula dontcareCondition) {
-    final Tristate[] bits = new Tristate[minterm.size()];
-    for (int i = 0; i < minterm.size(); i++)
-      bits[i] = Tristate.fromBool(minterm.get(i).phase());
-    boolean isDontCareTerm = dontcareCondition.evaluate(new Assignment(minterm));
-    return new Term(bits, Collections.singletonList(f.and(minterm)), isDontCareTerm);
-  }
-=======
     /**
      * Computes the formula for a given list of chosen terms and a variable order.
      * @param chosenTerms the chosen terms
@@ -364,7 +281,6 @@
         }
         return f.or(operands);
     }
->>>>>>> 2ac85ebc
 
     /**
      * Converts a given minterm to a QMC internal term.
@@ -372,12 +288,13 @@
      * @param f       the formula factory
      * @return the term for this minterm
      */
-    static Term convertToTerm(final List<Literal> minterm, final FormulaFactory f) {
+    static Term convertToTerm(final List<Literal> minterm, final FormulaFactory f, final Formula dontcareCondition) {
         final Tristate[] bits = new Tristate[minterm.size()];
         for (int i = 0; i < minterm.size(); i++) {
             bits[i] = Tristate.fromBool(minterm.get(i).phase());
-        }
-        return new Term(bits, Collections.singletonList(f.and(minterm)));
+    boolean isDontCareTerm = dontcareCondition.evaluate(new Assignment(minterm));
+        }
+        return new Term(bits, Collections.singletonList(f.and(minterm)), isDontCareTerm);
     }
 
     /**
