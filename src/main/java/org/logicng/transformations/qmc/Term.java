///////////////////////////////////////////////////////////////////////////
//                   __                _      _   ________               //
//                  / /   ____  ____ _(_)____/ | / / ____/               //
//                 / /   / __ \/ __ `/ / ___/  |/ / / __                 //
//                / /___/ /_/ / /_/ / / /__/ /|  / /_/ /                 //
//               /_____/\____/\__, /_/\___/_/ |_/\____/                  //
//                           /____/                                      //
//                                                                       //
//               The Next Generation Logic Library                       //
//                                                                       //
///////////////////////////////////////////////////////////////////////////
//                                                                       //
//  Copyright 2015-20xx Christoph Zengler                                //
//                                                                       //
//  Licensed under the Apache License, Version 2.0 (the "License");      //
//  you may not use this file except in compliance with the License.     //
//  You may obtain a copy of the License at                              //
//                                                                       //
//  http://www.apache.org/licenses/LICENSE-2.0                           //
//                                                                       //
//  Unless required by applicable law or agreed to in writing, software  //
//  distributed under the License is distributed on an "AS IS" BASIS,    //
//  WITHOUT WARRANTIES OR CONDITIONS OF ANY KIND, either express or      //
//  implied.  See the License for the specific language governing        //
//  permissions and limitations under the License.                       //
//                                                                       //
///////////////////////////////////////////////////////////////////////////

package org.logicng.transformations.qmc;

import org.logicng.datastructures.Tristate;
import org.logicng.formulas.Formula;
import org.logicng.formulas.FormulaFactory;
import org.logicng.formulas.Literal;
import org.logicng.formulas.Variable;

import java.util.ArrayList;
import java.util.Arrays;
import java.util.List;

/**
 * A term in the Quine–McCluskey algorithm.  A term represents a set of
 * minterms of a canonical DNF and has its own representation as a vector
 * of tristates.  Two minterms are considered equals if their bit representation
 * is equals (independent of their associated minterms)
 * @version 1.4.0
 * @since 1.4.0
 */
class Term {

<<<<<<< HEAD
  private final boolean dontCare;
  private final Tristate[] bits;
  private final List<Formula> minterms;
  private final int termClass;
  private boolean used;
  private final long undefNum;

  /**
   * Constructs a new term with a given set of bits and the related minterms.
   * @param bits     the bits
   * @param minterms the minterms
   */
  Term(final Tristate[] bits, final List<Formula> minterms, final boolean dontCare) {
    this.bits = bits;
    this.minterms = minterms;
    this.termClass = countNonNegativeBits(bits);
    this.undefNum = computeUndefNum(bits);
    this.dontCare = dontCare;
  }

  /**
   * Constructs a new term with a given set of bits and the related minterms.
   * @param bits     the bits
   * @param minterms the minterms
   */
  Term(final Tristate[] bits, final List<Formula> minterms) {
    this(bits,minterms,false);
  }

  /**
   * Counts the number of non-negative bits of a given tristate vector.
   * @param bits the tristate vector
   * @return the number of non-negative bits
   */
  private int countNonNegativeBits(final Tristate[] bits) {
    int result = 0;
    for (final Tristate bit : bits)
      if (bit != Tristate.FALSE)
        result++;
    return result;
  }

  /**
   * Computes a number representing the number and position of the UNDEF states in the bit array.
   * @param bits the bit array
   * @return the computed number
   */
  private long computeUndefNum(final Tristate[] bits) {
    long sum = 0;
    for (int i = bits.length - 1; i >= 0; i--)
      if (bits[i] == Tristate.UNDEF)
        sum += Math.pow(2, bits.length - 1 - i);
    return sum;
  }

  /**
   * Returns the bit array of this term.
   * @return the bit array of this term
   */
  Tristate[] bits() {
    return this.bits;
  }

  /**
   * Returns the associated minterms for this term.
   * @return the associated minterms for this term
   */
  List<Formula> minterms() {
    return this.minterms;
  }

  /**
   * Returns the term class of this term.  The term class is the number of non-negative bits in the bit array.
   * @return the term class of this term
   */
  int termClass() {
    return this.termClass;
  }

  /**
   * Returns whether this term was used in the combination step of QMC or not.
   * @return whether this term was used
   */
  boolean isUsed() {
    return this.used;
  }

  /**
   * Returns whether this term is considered a dont' care term.
   * @return whether this term is don't care
   */
  boolean isDontCare() { return this.dontCare; }

  /**
   * Sets whether this term was used in the combination step of QMC or not.
   * @param used whether this term was used
   */
  void setUsed(final boolean used) {
    this.used = used;
  }

  /**
   * Combines this term with another term if possible.  This is only possible if their bit vectors
   * differ in exactly one position.  In this case a new term with the new bit vector and the
   * combined minterms is returned.  If no union is possible, {@code null} is returned.
   * @param other the other term
   * @return a new combined term or {@code null} if not possible
   */
  Term combine(final Term other) {
    if (this.bits.length != other.bits.length)
      return null;
    if (this.undefNum != other.undefNum)
      return null;
    int diffPosition = -1;
    for (int i = 0; i < this.bits.length; i++)
      if (this.bits[i] != other.bits[i]) {
        if (diffPosition != -1)
          return null;
        else
          diffPosition = i;
      }
    if (diffPosition == -1)
      return null;
    final Tristate[] newBits = Arrays.copyOf(this.bits, this.bits.length);
    newBits[diffPosition] = Tristate.UNDEF;
    final List<Formula> newMinterms = new ArrayList<>(this.minterms);
    newMinterms.addAll(other.minterms);
    return new Term(newBits, newMinterms, this.dontCare && other.dontCare);
  }

  /**
   * Translates this term to a formula for a given variable ordering
   * @param varOrder the variable ordering
   * @return the translation of this term to a formula
   */
  Formula translateToFormula(final List<Variable> varOrder) {
    final FormulaFactory f = varOrder.get(0).factory();
    assert this.bits.length == varOrder.size();
    final List<Literal> operands = new ArrayList<>(varOrder.size());
    for (int i = 0; i < this.bits.length; i++)
      if (this.bits[i] != Tristate.UNDEF)
        operands.add(this.bits[i] == Tristate.TRUE ? varOrder.get(i) : varOrder.get(i).negate());
    return f.and(operands);
  }

  @Override
  public boolean equals(final Object o) {
    if (this == o) return true;
    if (o == null || getClass() != o.getClass()) return false;
    final Term term = (Term) o;
    return Arrays.equals(this.bits, term.bits);
  }

  @Override
  public int hashCode() {
    return Arrays.hashCode(this.bits);
  }

  @Override
  public String toString() {
    return "Term{" +
            "bits=" + Arrays.toString(this.bits) +
            ", minterms=" + this.minterms +
            ", termClass=" + this.termClass +
            '}';
  }
=======
    private final Tristate[] bits;
    private final List<Formula> minterms;
    private final int termClass;
    private boolean used;
    private final long undefNum;

    /**
     * Constructs a new term with a given set of bits and the related minterms.
     * @param bits     the bits
     * @param minterms the minterms
     */
    Term(final Tristate[] bits, final List<Formula> minterms) {
        this.bits = bits;
        this.minterms = minterms;
        this.termClass = countNonNegativeBits(bits);
        this.undefNum = computeUndefNum(bits);
    }

    /**
     * Counts the number of non-negative bits of a given tristate vector.
     * @param bits the tristate vector
     * @return the number of non-negative bits
     */
    private int countNonNegativeBits(final Tristate[] bits) {
        int result = 0;
        for (final Tristate bit : bits) {
            if (bit != Tristate.FALSE) {
                result++;
            }
        }
        return result;
    }

    /**
     * Computes a number representing the number and position of the UNDEF states in the bit array.
     * @param bits the bit array
     * @return the computed number
     */
    private long computeUndefNum(final Tristate[] bits) {
        long sum = 0;
        for (int i = bits.length - 1; i >= 0; i--) {
            if (bits[i] == Tristate.UNDEF) {
                sum += Math.pow(2, bits.length - 1 - i);
            }
        }
        return sum;
    }

    /**
     * Returns the bit array of this term.
     * @return the bit array of this term
     */
    Tristate[] bits() {
        return this.bits;
    }

    /**
     * Returns the associated minterms for this term.
     * @return the associated minterms for this term
     */
    List<Formula> minterms() {
        return this.minterms;
    }

    /**
     * Returns the term class of this term.  The term class is the number of non-negative bits in the bit array.
     * @return the term class of this term
     */
    int termClass() {
        return this.termClass;
    }

    /**
     * Returns whether this term was used in the combination step of QMC or not.
     * @return whether this term was used
     */
    boolean isUsed() {
        return this.used;
    }

    /**
     * Sets whether this term was used in the combination step of QMC or not.
     * @param used whether this term was used
     */
    void setUsed(final boolean used) {
        this.used = used;
    }

    /**
     * Combines this term with another term if possible.  This is only possible if their bit vectors
     * differ in exactly one position.  In this case a new term with the new bit vector and the
     * combined minterms is returned.  If no union is possible, {@code null} is returned.
     * @param other the other term
     * @return a new combined term or {@code null} if not possible
     */
    Term combine(final Term other) {
        if (this.bits.length != other.bits.length) {
            return null;
        }
        if (this.undefNum != other.undefNum) {
            return null;
        }
        int diffPosition = -1;
        for (int i = 0; i < this.bits.length; i++) {
            if (this.bits[i] != other.bits[i]) {
                if (diffPosition != -1) {
                    return null;
                } else {
                    diffPosition = i;
                }
            }
        }
        if (diffPosition == -1) {
            return null;
        }
        final Tristate[] newBits = Arrays.copyOf(this.bits, this.bits.length);
        newBits[diffPosition] = Tristate.UNDEF;
        final List<Formula> newMinterms = new ArrayList<>(this.minterms);
        newMinterms.addAll(other.minterms);
        return new Term(newBits, newMinterms);
    }

    /**
     * Translates this term to a formula for a given variable ordering
     * @param varOrder the variable ordering
     * @return the translation of this term to a formula
     */
    Formula translateToFormula(final List<Variable> varOrder) {
        final FormulaFactory f = varOrder.get(0).factory();
        assert this.bits.length == varOrder.size();
        final List<Literal> operands = new ArrayList<>(varOrder.size());
        for (int i = 0; i < this.bits.length; i++) {
            if (this.bits[i] != Tristate.UNDEF) {
                operands.add(this.bits[i] == Tristate.TRUE ? varOrder.get(i) : varOrder.get(i).negate());
            }
        }
        return f.and(operands);
    }

    @Override
    public boolean equals(final Object o) {
        if (this == o) {
            return true;
        }
        if (o == null || getClass() != o.getClass()) {
            return false;
        }
        final Term term = (Term) o;
        return Arrays.equals(this.bits, term.bits);
    }

    @Override
    public int hashCode() {
        return Arrays.hashCode(this.bits);
    }

    @Override
    public String toString() {
        return "Term{" +
                "bits=" + Arrays.toString(this.bits) +
                ", minterms=" + this.minterms +
                ", termClass=" + this.termClass +
                '}';
    }
>>>>>>> 2ac85ebc
}<|MERGE_RESOLUTION|>--- conflicted
+++ resolved
@@ -48,20 +48,19 @@
  */
 class Term {
 
-<<<<<<< HEAD
-  private final boolean dontCare;
+    private final boolean dontCare;
   private final Tristate[] bits;
   private final List<Formula> minterms;
   private final int termClass;
   private boolean used;
   private final long undefNum;
 
-  /**
-   * Constructs a new term with a given set of bits and the related minterms.
-   * @param bits     the bits
-   * @param minterms the minterms
-   */
-  Term(final Tristate[] bits, final List<Formula> minterms, final boolean dontCare) {
+    /**
+     * Constructs a new term with a given set of bits and the related minterms.
+     * @param bits     the bits
+     * @param minterms the minterms
+     */
+    Term(final Tristate[] bits, final List<Formula> minterms, final boolean dontCare) {
     this.bits = bits;
     this.minterms = minterms;
     this.termClass = countNonNegativeBits(bits);
@@ -78,162 +77,6 @@
     this(bits,minterms,false);
   }
 
-  /**
-   * Counts the number of non-negative bits of a given tristate vector.
-   * @param bits the tristate vector
-   * @return the number of non-negative bits
-   */
-  private int countNonNegativeBits(final Tristate[] bits) {
-    int result = 0;
-    for (final Tristate bit : bits)
-      if (bit != Tristate.FALSE)
-        result++;
-    return result;
-  }
-
-  /**
-   * Computes a number representing the number and position of the UNDEF states in the bit array.
-   * @param bits the bit array
-   * @return the computed number
-   */
-  private long computeUndefNum(final Tristate[] bits) {
-    long sum = 0;
-    for (int i = bits.length - 1; i >= 0; i--)
-      if (bits[i] == Tristate.UNDEF)
-        sum += Math.pow(2, bits.length - 1 - i);
-    return sum;
-  }
-
-  /**
-   * Returns the bit array of this term.
-   * @return the bit array of this term
-   */
-  Tristate[] bits() {
-    return this.bits;
-  }
-
-  /**
-   * Returns the associated minterms for this term.
-   * @return the associated minterms for this term
-   */
-  List<Formula> minterms() {
-    return this.minterms;
-  }
-
-  /**
-   * Returns the term class of this term.  The term class is the number of non-negative bits in the bit array.
-   * @return the term class of this term
-   */
-  int termClass() {
-    return this.termClass;
-  }
-
-  /**
-   * Returns whether this term was used in the combination step of QMC or not.
-   * @return whether this term was used
-   */
-  boolean isUsed() {
-    return this.used;
-  }
-
-  /**
-   * Returns whether this term is considered a dont' care term.
-   * @return whether this term is don't care
-   */
-  boolean isDontCare() { return this.dontCare; }
-
-  /**
-   * Sets whether this term was used in the combination step of QMC or not.
-   * @param used whether this term was used
-   */
-  void setUsed(final boolean used) {
-    this.used = used;
-  }
-
-  /**
-   * Combines this term with another term if possible.  This is only possible if their bit vectors
-   * differ in exactly one position.  In this case a new term with the new bit vector and the
-   * combined minterms is returned.  If no union is possible, {@code null} is returned.
-   * @param other the other term
-   * @return a new combined term or {@code null} if not possible
-   */
-  Term combine(final Term other) {
-    if (this.bits.length != other.bits.length)
-      return null;
-    if (this.undefNum != other.undefNum)
-      return null;
-    int diffPosition = -1;
-    for (int i = 0; i < this.bits.length; i++)
-      if (this.bits[i] != other.bits[i]) {
-        if (diffPosition != -1)
-          return null;
-        else
-          diffPosition = i;
-      }
-    if (diffPosition == -1)
-      return null;
-    final Tristate[] newBits = Arrays.copyOf(this.bits, this.bits.length);
-    newBits[diffPosition] = Tristate.UNDEF;
-    final List<Formula> newMinterms = new ArrayList<>(this.minterms);
-    newMinterms.addAll(other.minterms);
-    return new Term(newBits, newMinterms, this.dontCare && other.dontCare);
-  }
-
-  /**
-   * Translates this term to a formula for a given variable ordering
-   * @param varOrder the variable ordering
-   * @return the translation of this term to a formula
-   */
-  Formula translateToFormula(final List<Variable> varOrder) {
-    final FormulaFactory f = varOrder.get(0).factory();
-    assert this.bits.length == varOrder.size();
-    final List<Literal> operands = new ArrayList<>(varOrder.size());
-    for (int i = 0; i < this.bits.length; i++)
-      if (this.bits[i] != Tristate.UNDEF)
-        operands.add(this.bits[i] == Tristate.TRUE ? varOrder.get(i) : varOrder.get(i).negate());
-    return f.and(operands);
-  }
-
-  @Override
-  public boolean equals(final Object o) {
-    if (this == o) return true;
-    if (o == null || getClass() != o.getClass()) return false;
-    final Term term = (Term) o;
-    return Arrays.equals(this.bits, term.bits);
-  }
-
-  @Override
-  public int hashCode() {
-    return Arrays.hashCode(this.bits);
-  }
-
-  @Override
-  public String toString() {
-    return "Term{" +
-            "bits=" + Arrays.toString(this.bits) +
-            ", minterms=" + this.minterms +
-            ", termClass=" + this.termClass +
-            '}';
-  }
-=======
-    private final Tristate[] bits;
-    private final List<Formula> minterms;
-    private final int termClass;
-    private boolean used;
-    private final long undefNum;
-
-    /**
-     * Constructs a new term with a given set of bits and the related minterms.
-     * @param bits     the bits
-     * @param minterms the minterms
-     */
-    Term(final Tristate[] bits, final List<Formula> minterms) {
-        this.bits = bits;
-        this.minterms = minterms;
-        this.termClass = countNonNegativeBits(bits);
-        this.undefNum = computeUndefNum(bits);
-    }
-
     /**
      * Counts the number of non-negative bits of a given tristate vector.
      * @param bits the tristate vector
@@ -297,6 +140,12 @@
     }
 
     /**
+   * Returns whether this term is considered a dont' care term.
+   * @return whether this term is don't care
+   */
+  boolean isDontCare() { return this.dontCare; }
+
+  /**
      * Sets whether this term was used in the combination step of QMC or not.
      * @param used whether this term was used
      */
@@ -335,7 +184,7 @@
         newBits[diffPosition] = Tristate.UNDEF;
         final List<Formula> newMinterms = new ArrayList<>(this.minterms);
         newMinterms.addAll(other.minterms);
-        return new Term(newBits, newMinterms);
+        return new Term(newBits, newMinterms, this.dontCare && other.dontCare);
     }
 
     /**
@@ -380,5 +229,4 @@
                 ", termClass=" + this.termClass +
                 '}';
     }
->>>>>>> 2ac85ebc
 }