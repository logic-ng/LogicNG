# Changelog

LogicNG uses [Semantic Versioning](https://semver.org/spec/v2.0.0.html).

## [2.3.0] - 2022-mm-dd

### Added

- Overloaded method `createAssignment` in `MiniSat` by flag whether the created assignment should be a fast evaluable assignment.
- Extended `ModelEnumerationFunction.Builder` by flag `fastEvaulable` which indicates whether the created assignments should be a fast evaluable assignment.
<<<<<<< HEAD
- A canonical DNF enumeration `CanonicalDNFEnumeration`, a subclass of the newly added class `CanonicalEnuemration`.
=======
- Convenience methods `isNNF()`, `isDNF()` and `isCNF()` in class `Formula`
- Two new constructors for `Substitution`s and a new method `getMapping()` to get the internal mapping
- Method `getSubstitution` on `Anonymizer` to get the mapping from original variable to anonymized one
>>>>>>> 7fb542a3

### Changed

- Improved methods `intersection` and `union` in `CollectionHelper` by using bounded wildcards.
- Improved performance of `hashCode` and `equals` in `Assignment` by avoiding redundant hash set creation.

### Fixed

- Minor edge case issue in `NegationSimplifier` which yielded a larger result formula than input formula.

## [2.2.0] - 2021-11-09

### Added

- Improved `FormulaFactory` by avoiding creating unnecessary negations (cache pollution) during the check for complementary operands.
- Improved the NNF computation by avoiding creating unnecessary negations (cache pollution) during the recursive calls.
- Extracted the NNF computation in its own transformation class `NNFTransformation`.
- Moved all formula caches from the `Formula` class to the `FormulaFactory` to save memory by avoiding creating empty cache maps.
- New `TermPredicate` class to check whether a formula is a minterm (clause) or maxterm (DNF term).
- Extended helper classes `CollectionHelper` and `FormulaHelper` by additional convenient methods.

### Fixed

- Fixed a bug in the `addSoftFormula` method of the `MaxSATSolver` class. A soft formula is now weighted properly if the soft formula is not a clause.
- Fixed a bug in the `addWithRelaxation` method of the `SATSolver` class. The CNF of the formula is now computed properly regarding the configuration of the solver.

### Deprecated

- Deprecation of method `addWithoutUnknown` in class `SATSolver` - this method will be removed in future versions.
- Deprecation of method `addWithRelaxation` for propositions in class `SATSolver` - this method will be removed in future versions.

## [2.1.0] - 2021-07-18

### Added

- Reworked handlers
    - New handlers for backbones, MUS, SMUS, prime compilation, and advanced simplifier
    - three different types for timeout handlers:
        - `SINGLE_TIMEOUT`: The timeout is started when the handler's `started()` method is called
        - `RESTARTING_TIMEOUT`: The timeout is restarted everytime the handler's `started()` method is called
        - `FIXED_END`: The timeout is interpreted as a fixed point in time (in milliseconds) at which the computation should be aborted
- Improved version detection for compiled and packaged versions of LogicNG
- Introduced Mockito for unit tests

### Fixed

- Fixed a bug in the DIMACS formula writer when there was only a single clause with multiple literals

## [2.0.2] - 2020-09-19

### Fixed

- Fixed another bug for a special case in the DRUP proof generation

## [2.0.1] - 2020-09-18

### Fixed

- Fixed a bug for a special case in the DRUP proof generation

## [2.0.0] - 2020-07-30

### Added

- DNNF data structure and compilation
- DNNF-based model counting
- BDD Reordering
- Computation of shortest MUSes
- Computation of prime implicant and implicates
- New algorithms for simplifying Boolean formulas including the possibility to define an own rating function for the formula complexity
- A new method for generation constraint graphs of formulas
- A SAT encoding of the SET COVER problem
- New explicit data structure for cardinality constraints
- New formula functions for
    - Computing the depth of a formula
    - Computing a minimum prime implicant of a formula
- New formula predicates for
    - Pseudo Boolean Constraint containment
    - Fast evaluation to a constant
- New formula transformations for
    - Literal substitution
    - Expansion of pseudo-Boolean constraints
- New solver function for optimizing the current formula on the solver (wrt. the number of positive/negative literals)
- New formula randomizer and corner case generator, especially useful for testing
- Configuration object for formula factory which can be used to allow trivial contradictions and tautologies in formulas and to specify a default merge strategy for formulas from
  different factories
- New helper classes for collections
- Stream operators on formulas

### Changed

- Changed Java Version to JDK 8
- switched to ANTLR 4.8
- switched to JUnit 5
- PBC and CC methods in the formula factory return `Formula` objects now (not `PBConstraint` objects) and can simplify the constraints
- Moved BDD package to `knowledgecompilation`
- Reorganized `explanations` package
- Reorganized code location in the BDD package and simplified the `BDDFactory`
- Reorganized code location in the SAT Solver package, introduced solver functions which allow better separation of code for functions of the solver
- Propositions now hold a simple formula, no `ImmutableFormulaList` anymore
- fixed a spelling problem: propositions now have a correct `backpack`
- More classes are `protected` now and can be extended from outside
- Moved parser grammars from `resources` to `antlr`

### Removed

- CleaneLing solver
- `ImmutableFormulaList` class

## [1.6.2] - 2020-01-18

### Added

- New BDD handlers

### Changed

- Some improvements to handlers for computations

## [1.6.1] - 2019-09-16

### Added

- A new method for solving a formula with a given literal ordering.

### Changed

- Minor refactoring of the Formatter super class (no effects on callers).

### Fixed

- Fixed the behaviour of model enumeration with additional variables.

## [1.6.0] - 2019-09-04

### Added

- A new method for generating CNFs directly on the solver instead of using the formula factory. This often leads to a faster generation and reduced Heap consumption but with the
  loss of caching
- The current formula on a MiniSat-based solver can be extracted

### Changed

- The standard MiniSat-based solvers can now directly efficiently compute a backone. No extra solver is required anymore
- BDD factory can now be extended externally

## [1.5.2] - 2019-07-15

### Changed

- Clarified behaviour of the `Backbone` object

### Fixed

- Fixed caching behaviour when using a `sat()` call without assumptions after a call with assumptions

## [1.5.1] - 2019-05-08

### Added

- Introduced a new `FormulaHelper` class for small utility methods on formulas
- Added a new NNF predicate

### Fixed

- Fixed an unspecified behaviour in `SATPredicate`
- Fixed a small performance issue in the new backbone solver
- Fixed a bug in a special case of the CNF transformation of a pseudo-Boolean constraint

## [1.5.0] - 2019-03-17

### Added

- Algorithm & data structures for efficiently computing backbones of formulas
- Data structures for UBTrees in order to efficiently identify sub- and supersets
- CNF and DNF subsumption as formula transformations
- Backbone simplifier (compute and propagate the backbone of a formula)
- A new sorted formula formatter which respects a given variable ordering when printing formulas

### Changed

- Minor code refactorings and improvements

### Deprecated

- Deprecation of CleaneLing - this solver will be removed in future versions.

## [1.4.1] - 2018-12-07

### Changed

- Some refactorings for unit tests on Windows regarding encodings
- The Quine-McCluskey implementation does not yield CNF auxiliary variables anymore

### Fixed

- Fixed a minor bug in the generation of incremental cardinality constraints

## [1.4.0] - 2018-06-03

### Added

- BDD package (based on Buddy) for creating, manipulating, and writing BDDs
    - Creation of BDDs from LogicNG formulas
    - CNF, DNF transformation of BDDs
    - Restriction, existential & universal quantifier elimination
    - Model counting & enumeration
    - Different static variable ordering heuristics (FORCE, DFS, BFS, MinMax)
    - Writing BDDs in the GraphViz .dot format
- Quine-McCluskey Implementation for minimizing canonical DNFs
- New formula transformation for anonymizing formulas

### Changed

- Internal parser and IO improvements. Variables can now start with a digit.

## [1.3.1] - 2018-01-28

### Added

- New formula transformation which imports formulas in another formula factory

### Changed

- Huge performance boost in the model enumeration of MiniSat

### Fixed

- Small bugfix for a trivial case in DRUP

## [1.3.0] - 2017-10-25

### Added

- MiniSat and Glucose have a new option for proof tracing. A DRUP implementation stores all the necessary information for generating a proof for unsatisfiable formulas after
  solving them. The new method can be found in the SAT solver class: `unsatCore()`
- A new simplifier which applies the distributive law was added: `DistributiveSimplifier`

### Changed

- Unsat Cores are now parametrized with the proposition type

### Fixed

- Some minor bug-fixes in handling corner cases of cardinality and pseudo-Boolean constraints

## [1.2.0] - 2017-07-14

### Added

- Introduced an extended formula factory which is able to return to a previously saved state and delete old formulas (and get them garbage collected)
- A simple data structure for generic graphs including algorithms for connected components and maximal cliques
- Improved IO (Writers for formulas, Dimacs CNFs, and graphs)

### Changed

- SAT solvers can now track the currently known variables
- Updated to ANTLR 4.7

### Fixed

- Various smaller bugfixes

## [1.1.0] - 2016-08-29

### Added

- Implemented cardinality constraint encodings and pseudo-Boolean constraints encodings of PBLib
- Incremental cardinality constraints, including the possibility to add cardinaliy constraints to the solver without introducing new formula factory variables
- Different MUS algorithms

## [1.0.0] - 2016-01-25

### Added

- Initial Release of LogicNG
<|MERGE_RESOLUTION|>--- conflicted
+++ resolved
@@ -8,13 +8,10 @@
 
 - Overloaded method `createAssignment` in `MiniSat` by flag whether the created assignment should be a fast evaluable assignment.
 - Extended `ModelEnumerationFunction.Builder` by flag `fastEvaulable` which indicates whether the created assignments should be a fast evaluable assignment.
-<<<<<<< HEAD
-- A canonical DNF enumeration `CanonicalDNFEnumeration`, a subclass of the newly added class `CanonicalEnuemration`.
-=======
 - Convenience methods `isNNF()`, `isDNF()` and `isCNF()` in class `Formula`
 - Two new constructors for `Substitution`s and a new method `getMapping()` to get the internal mapping
 - Method `getSubstitution` on `Anonymizer` to get the mapping from original variable to anonymized one
->>>>>>> 7fb542a3
+- A canonical DNF enumeration `CanonicalDNFEnumeration`, a subclass of the newly added class `CanonicalEnuemration`.
 
 ### Changed
 
