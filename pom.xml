--- conflicted
+++ resolved
@@ -149,11 +149,7 @@
       <plugin>
         <groupId>org.eluder.coveralls</groupId>
         <artifactId>coveralls-maven-plugin</artifactId>
-<<<<<<< HEAD
-        <version>4.3.0</version>
-=======
         <version>4.3.0-SNAPSHOT</version>
->>>>>>> bf6a078f
         <configuration>
           <sourceDirectories>
             <sourceDirectory>target/generated-sources/antlr</sourceDirectory>
