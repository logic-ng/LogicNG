<!--                   __                _      _   ________               -->
<!--                  / /   ____  ____ _(_)____/ | / / ____/               -->
<!--                 / /   / __ \/ __ `/ / ___/  |/ / / __                 -->
<!--                / /___/ /_/ / /_/ / / /__/ /|  / /_/ /                 -->
<!--               /_____/\____/\__, /_/\___/_/ |_/\____/                  -->
<!--                           /____/                                      -->
<!--                                                                       -->
<!--               The Next Generation Logic Library                       -->
<!--                                                                       -->
<!--  Copyright 2015-2016 Christoph Zengler                                -->
<!--                                                                       -->
<!--  Licensed under the Apache License, Version 2.0 (the "License");      -->
<!--  you may not use this file except in compliance with the License.     -->
<!--  You may obtain a copy of the License at                              -->
<!--                                                                       -->
<!--  http://www.apache.org/licenses/LICENSE-2.0                           -->
<!--                                                                       -->
<!--  Unless required by applicable law or agreed to in writing, software  -->
<!--  distributed under the License is distributed on an "AS IS" BASIS,    -->
<!--  WITHOUT WARRANTIES OR CONDITIONS OF ANY KIND, either express or      -->
<!--  implied.  See the License for the specific language governing        -->
<!--  permissions and limitations under the License.                       -->

<project xmlns="http://maven.apache.org/POM/4.0.0" xmlns:xsi="http://www.w3.org/2001/XMLSchema-instance"
         xsi:schemaLocation="http://maven.apache.org/POM/4.0.0 http://maven.apache.org/maven-v4_0_0.xsd">
  <modelVersion>4.0.0</modelVersion>
  <groupId>org.logicng</groupId>
  <artifactId>logicng</artifactId>
<<<<<<< HEAD
  <version>1.0.2</version>
=======
  <version>1.1</version>
>>>>>>> fc4c704c
  <name>LogicNG</name>
  <packaging>jar</packaging>

  <properties>
    <project.build.sourceEncoding>UTF-8</project.build.sourceEncoding>
    <sonar.language>java</sonar.language>
    <sonar.exclusions>**/LogicNGPropositional*.java,**/LogicNGPseudoBoolean*.java</sonar.exclusions>
  </properties>

  <build>
    <plugins>
      <!-- Java Compiler  -->
      <plugin>
        <groupId>org.apache.maven.plugins</groupId>
        <artifactId>maven-compiler-plugin</artifactId>
        <version>3.3</version>
        <configuration>
          <source>1.7</source>
          <target>1.7</target>
        </configuration>
      </plugin>

      <!-- ANTLR4 (Parser Generation)  -->
      <plugin>
        <groupId>org.antlr</groupId>
        <artifactId>antlr4-maven-plugin</artifactId>
        <version>4.5.3</version>
        <configuration>
          <sourceDirectory>src/main/resources/parser</sourceDirectory>
          <outputDirectory>target/generated-sources/antlr/org/logicng/io/parsers</outputDirectory>
        </configuration>
        <executions>
          <execution>
            <goals>
              <goal>antlr4</goal>
            </goals>
          </execution>
        </executions>
      </plugin>

      <!-- JaCoCo (Test Coverage)  -->
      <plugin>
        <groupId>org.jacoco</groupId>
        <artifactId>jacoco-maven-plugin</artifactId>
        <version>0.7.5.201505241946</version>
        <configuration>
          <excludes>
            <exclude>**/LogicNGPropositional*</exclude>
            <exclude>**/LogicNGPseudoBoolean*</exclude>
          </excludes>
        </configuration>
        <executions>
          <execution>
            <id>default-prepare-agent</id>
            <goals>
              <goal>prepare-agent</goal>
            </goals>
          </execution>
          <execution>
            <id>default-report</id>
            <phase>prepare-package</phase>
            <goals>
              <goal>report</goal>
            </goals>
          </execution>
          <execution>
            <id>default-check</id>
            <goals>
              <goal>check</goal>
            </goals>
            <configuration>
              <rules>
                <rule>
                  <element>BUNDLE</element>
                  <limits>
                    <limit>
                      <counter>COMPLEXITY</counter>
                      <value>COVEREDRATIO</value>
                      <minimum>0.5</minimum>
                    </limit>
                  </limits>
                </rule>
              </rules>
            </configuration>
          </execution>
        </executions>
      </plugin>

      <!-- Coveralls.io test coverage -->
      <plugin>
        <groupId>org.eluder.coveralls</groupId>
        <artifactId>coveralls-maven-plugin</artifactId>
        <version>4.1.0</version>
        <configuration>
          <sourceDirectories>
            <sourceDirectory>target/generated-sources/antlr</sourceDirectory>
          </sourceDirectories>
        </configuration>
      </plugin>
    </plugins>
  </build>

  <dependencies>
    <!-- Parser -->
    <dependency>
      <groupId>org.antlr</groupId>
      <artifactId>antlr4-runtime</artifactId>
      <version>4.5.3</version>
    </dependency>

    <!-- Testing -->
    <dependency>
      <groupId>junit</groupId>
      <artifactId>junit</artifactId>
      <version>4.12</version>
      <scope>test</scope>
    </dependency>
  </dependencies>
</project><|MERGE_RESOLUTION|>--- conflicted
+++ resolved
@@ -26,11 +26,7 @@
   <modelVersion>4.0.0</modelVersion>
   <groupId>org.logicng</groupId>
   <artifactId>logicng</artifactId>
-<<<<<<< HEAD
-  <version>1.0.2</version>
-=======
   <version>1.1</version>
->>>>>>> fc4c704c
   <name>LogicNG</name>
   <packaging>jar</packaging>
 
