--- conflicted
+++ resolved
@@ -26,11 +26,7 @@
   <modelVersion>4.0.0</modelVersion>
   <groupId>org.logicng</groupId>
   <artifactId>logicng</artifactId>
-<<<<<<< HEAD
-  <version>1.5.2</version>
-=======
   <version>1.6.0</version>
->>>>>>> f018ebaf
   <packaging>jar</packaging>
 
   <name>LogicNG</name>
